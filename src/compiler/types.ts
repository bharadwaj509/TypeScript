--- conflicted
+++ resolved
@@ -1,1817 +1,1812 @@
-module ts {
-    export interface Map<T> {
-        [index: string]: T;
-    }
-
-    export interface TextRange {
-        pos: number;
-        end: number;
-    }
-
-    // token > SyntaxKind.Identifer => token is a keyword
-    export const enum SyntaxKind {
-        Unknown,
-        EndOfFileToken,
-        SingleLineCommentTrivia,
-        MultiLineCommentTrivia,
-        NewLineTrivia,
-        WhitespaceTrivia,
-        // We detect and provide better error recovery when we encounter a git merge marker.  This
-        // allows us to edit files with git-conflict markers in them in a much more pleasant manner.
-        ConflictMarkerTrivia,
-        // Literals
-        NumericLiteral,
-        StringLiteral,
-        RegularExpressionLiteral,
-        NoSubstitutionTemplateLiteral,
-        // Pseudo-literals
-        TemplateHead,
-        TemplateMiddle,
-        TemplateTail,
-        // Punctuation
-        OpenBraceToken,
-        CloseBraceToken,
-        OpenParenToken,
-        CloseParenToken,
-        OpenBracketToken,
-        CloseBracketToken,
-        DotToken,
-        DotDotDotToken,
-        SemicolonToken,
-        CommaToken,
-        LessThanToken,
-        GreaterThanToken,
-        LessThanEqualsToken,
-        GreaterThanEqualsToken,
-        EqualsEqualsToken,
-        ExclamationEqualsToken,
-        EqualsEqualsEqualsToken,
-        ExclamationEqualsEqualsToken,
-        EqualsGreaterThanToken,
-        PlusToken,
-        MinusToken,
-        AsteriskToken,
-        SlashToken,
-        PercentToken,
-        PlusPlusToken,
-        MinusMinusToken,
-        LessThanLessThanToken,
-        GreaterThanGreaterThanToken,
-        GreaterThanGreaterThanGreaterThanToken,
-        AmpersandToken,
-        BarToken,
-        CaretToken,
-        ExclamationToken,
-        TildeToken,
-        AmpersandAmpersandToken,
-        BarBarToken,
-        QuestionToken,
-        ColonToken,
-        AtToken,
-        // Assignments
-        EqualsToken,
-        PlusEqualsToken,
-        MinusEqualsToken,
-        AsteriskEqualsToken,
-        SlashEqualsToken,
-        PercentEqualsToken,
-        LessThanLessThanEqualsToken,
-        GreaterThanGreaterThanEqualsToken,
-        GreaterThanGreaterThanGreaterThanEqualsToken,
-        AmpersandEqualsToken,
-        BarEqualsToken,
-        CaretEqualsToken,
-        // Identifiers
-        Identifier,
-        // Reserved words
-        BreakKeyword,
-        CaseKeyword,
-        CatchKeyword,
-        ClassKeyword,
-        ConstKeyword,
-        ContinueKeyword,
-        DebuggerKeyword,
-        DefaultKeyword,
-        DeleteKeyword,
-        DoKeyword,
-        ElseKeyword,
-        EnumKeyword,
-        ExportKeyword,
-        ExtendsKeyword,
-        FalseKeyword,
-        FinallyKeyword,
-        ForKeyword,
-        FunctionKeyword,
-        IfKeyword,
-        ImportKeyword,
-        InKeyword,
-        InstanceOfKeyword,
-        NewKeyword,
-        NullKeyword,
-        ReturnKeyword,
-        SuperKeyword,
-        SwitchKeyword,
-        ThisKeyword,
-        ThrowKeyword,
-        TrueKeyword,
-        TryKeyword,
-        TypeOfKeyword,
-        VarKeyword,
-        VoidKeyword,
-        WhileKeyword,
-        WithKeyword,
-        // Strict mode reserved words
-        AsKeyword,
-        ImplementsKeyword,
-        InterfaceKeyword,
-        LetKeyword,
-        PackageKeyword,
-        PrivateKeyword,
-        ProtectedKeyword,
-        PublicKeyword,
-        StaticKeyword,
-        YieldKeyword,
-        // Contextual keywords
-        AnyKeyword,
-        BooleanKeyword,
-        ConstructorKeyword,
-        DeclareKeyword,
-        GetKeyword,
-        ModuleKeyword,
-        RequireKeyword,
-        NumberKeyword,
-        SetKeyword,
-        StringKeyword,
-        SymbolKeyword,
-        TypeKeyword,
-        FromKeyword,
-        OfKeyword, // LastKeyword and LastToken
-
-        // Parse tree nodes
-
-        // Names
-        QualifiedName,
-        ComputedPropertyName,
-        // Signature elements
-        TypeParameter,
-        Parameter,
-        Decorator,
-        // TypeMember
-        PropertySignature,
-        PropertyDeclaration,
-        MethodSignature,
-        MethodDeclaration,
-        Constructor,
-        GetAccessor,
-        SetAccessor,
-        CallSignature,
-        ConstructSignature,
-        IndexSignature,
-        // Type
-        TypeReference,
-        FunctionType,
-        ConstructorType,
-        TypeQuery,
-        TypeLiteral,
-        ArrayType,
-        TupleType,
-        UnionType,
-        ParenthesizedType,
-        // Binding patterns
-        ObjectBindingPattern,
-        ArrayBindingPattern,
-        BindingElement,
-        // Expression
-        ArrayLiteralExpression,
-        ObjectLiteralExpression,
-        PropertyAccessExpression,
-        ElementAccessExpression,
-        CallExpression,
-        NewExpression,
-        TaggedTemplateExpression,
-        TypeAssertionExpression,
-        ParenthesizedExpression,
-        FunctionExpression,
-        ArrowFunction,
-        DeleteExpression,
-        TypeOfExpression,
-        VoidExpression,
-        PrefixUnaryExpression,
-        PostfixUnaryExpression,
-        BinaryExpression,
-        ConditionalExpression,
-        TemplateExpression,
-        YieldExpression,
-        SpreadElementExpression,
-        OmittedExpression,
-        // Misc
-        TemplateSpan,
-        // Element
-        Block,
-        VariableStatement,
-        EmptyStatement,
-        ExpressionStatement,
-        IfStatement,
-        DoStatement,
-        WhileStatement,
-        ForStatement,
-        ForInStatement,
-        ForOfStatement,
-        ContinueStatement,
-        BreakStatement,
-        ReturnStatement,
-        WithStatement,
-        SwitchStatement,
-        LabeledStatement,
-        ThrowStatement,
-        TryStatement,
-        DebuggerStatement,
-        VariableDeclaration,
-        VariableDeclarationList,
-        FunctionDeclaration,
-        ClassDeclaration,
-        InterfaceDeclaration,
-        TypeAliasDeclaration,
-        EnumDeclaration,
-        ModuleDeclaration,
-        ModuleBlock,
-        CaseBlock,
-        ImportEqualsDeclaration,
-        ImportDeclaration,
-        ImportClause,
-        NamespaceImport,
-        NamedImports,
-        ImportSpecifier,
-        ExportAssignment,
-        ExportDeclaration,
-        NamedExports,
-        ExportSpecifier,
-        MissingDeclaration,
-
-        // Module references
-        ExternalModuleReference,
-
-        // Clauses
-        CaseClause,
-        DefaultClause,
-        HeritageClause,
-        CatchClause,
-
-        // Property assignments
-        PropertyAssignment,
-        ShorthandPropertyAssignment,
-
-        // Enum
-        EnumMember,
-        // Top-level nodes
-        SourceFile,
-
-        // Synthesized list
-        SyntaxList,
-        // Enum value count
-        Count,
-        // Markers
-        FirstAssignment = EqualsToken,
-        LastAssignment = CaretEqualsToken,
-        FirstReservedWord = BreakKeyword,
-        LastReservedWord = WithKeyword,
-        FirstKeyword = BreakKeyword,
-        LastKeyword = OfKeyword,
-        FirstFutureReservedWord = ImplementsKeyword,
-        LastFutureReservedWord = YieldKeyword,
-        FirstTypeNode = TypeReference,
-        LastTypeNode = ParenthesizedType,
-        FirstPunctuation = OpenBraceToken,
-        LastPunctuation = CaretEqualsToken,
-        FirstToken = Unknown,
-        LastToken = LastKeyword,
-        FirstTriviaToken = SingleLineCommentTrivia,
-        LastTriviaToken = ConflictMarkerTrivia,
-        FirstLiteralToken = NumericLiteral,
-        LastLiteralToken = NoSubstitutionTemplateLiteral,
-        FirstTemplateToken = NoSubstitutionTemplateLiteral,
-        LastTemplateToken = TemplateTail,
-        FirstBinaryOperator = LessThanToken,
-        LastBinaryOperator = CaretEqualsToken,
-        FirstNode = QualifiedName,
-    }
-
-    export const enum NodeFlags {
-        Export =            0x00000001,  // Declarations
-        Ambient =           0x00000002,  // Declarations
-        Public =            0x00000010,  // Property/Method
-        Private =           0x00000020,  // Property/Method
-        Protected =         0x00000040,  // Property/Method
-        Static =            0x00000080,  // Property/Method
-        Default =           0x00000100,  // Function/Class (export default declaration)
-        MultiLine =         0x00000200,  // Multi-line array or object literal
-        Synthetic =         0x00000400,  // Synthetic node (for full fidelity)
-        DeclarationFile =   0x00000800,  // Node is a .d.ts file
-        Let =               0x00001000,  // Variable declaration
-        Const =             0x00002000,  // Variable declaration
-        OctalLiteral =      0x00004000,
-        ExportContext =     0x00008000,  // Export context (initialized by binding)
-
-        Modifier = Export | Ambient | Public | Private | Protected | Static | Default,
-        AccessibilityModifier = Public | Private | Protected,
-        BlockScoped = Let | Const
-    }
-
-    export const enum ParserContextFlags {
-        // Set if this node was parsed in strict mode.  Used for grammar error checks, as well as
-        // checking if the node can be reused in incremental settings.
-        StrictMode = 1 << 0,
-
-        // If this node was parsed in a context where 'in-expressions' are not allowed.
-        DisallowIn = 1 << 1,
-
-        // If this node was parsed in the 'yield' context created when parsing a generator.
-        Yield = 1 << 2,
-
-        // If this node was parsed in the parameters of a generator.
-        GeneratorParameter = 1 << 3,
-
-        // If this node was parsed as part of a decorator
-        Decorator = 1 << 4,
-
-        // If the parser encountered an error when parsing the code that created this node.  Note
-        // the parser only sets this directly on the node it creates right after encountering the
-        // error.
-        ThisNodeHasError = 1 << 5,
-
-        // Context flags set directly by the parser.
-        ParserGeneratedFlags = StrictMode | DisallowIn | Yield | GeneratorParameter | Decorator | ThisNodeHasError,
-
-        // Context flags computed by aggregating child flags upwards.
-
-        // Used during incremental parsing to determine if this node or any of its children had an
-        // error.  Computed only once and then cached.
-        ThisNodeOrAnySubNodesHasError = 1 << 6,
-
-        // Used to know if we've computed data from children and cached it in this node.
-        HasAggregatedChildData = 1 << 7
-    }
-
-    export const enum RelationComparisonResult {
-        Succeeded = 1, // Should be truthy
-        Failed = 2,
-        FailedAndReported = 3
-    }
-
-    export interface Node extends TextRange {
-        kind: SyntaxKind;
-        flags: NodeFlags;
-        // Specific context the parser was in when this node was created.  Normally undefined.
-        // Only set when the parser was in some interesting context (like async/yield).
-        parserContextFlags?: ParserContextFlags;
-        decorators?: NodeArray<Decorator>;  // Array of decorators (in document order)
-        modifiers?: ModifiersArray;         // Array of modifiers
-        id?: number;                        // Unique id (used to look up NodeLinks)
-        parent?: Node;                      // Parent node (initialized by binding)
-        symbol?: Symbol;                    // Symbol declared by node (initialized by binding)
-        locals?: SymbolTable;               // Locals associated with node (initialized by binding)
-        nextContainer?: Node;               // Next container in declaration order (initialized by binding)
-        localSymbol?: Symbol;               // Local symbol declared by node (initialized by binding only for exported nodes)
-    }
-
-    export interface NodeArray<T> extends Array<T>, TextRange {
-        hasTrailingComma?: boolean;
-    }
-
-    export interface ModifiersArray extends NodeArray<Node> {
-        flags: number;
-    }
-
-    export interface Identifier extends PrimaryExpression {
-        text: string;                 // Text of identifier (with escapes converted to characters)
-    }
-
-    export interface QualifiedName extends Node {
-        // Must have same layout as PropertyAccess
-        left: EntityName;
-        right: Identifier;
-    }
-
-    export type EntityName = Identifier | QualifiedName;
-
-    export type DeclarationName = Identifier | LiteralExpression | ComputedPropertyName | BindingPattern;
-
-    export interface Declaration extends Node {
-        _declarationBrand: any;
-        name?: DeclarationName;
-    }
-
-    export interface ComputedPropertyName extends Node {
-        expression: Expression;
-    }
-
-    export interface Decorator extends Node {
-        expression: LeftHandSideExpression;
-    }
-
-    export interface TypeParameterDeclaration extends Declaration {
-        name: Identifier;
-        constraint?: TypeNode;
-
-        // For error recovery purposes.
-        expression?: Expression;
-    }
-
-    export interface SignatureDeclaration extends Declaration {
-        typeParameters?: NodeArray<TypeParameterDeclaration>;
-        parameters: NodeArray<ParameterDeclaration>;
-        type?: TypeNode;
-    }
-
-    // SyntaxKind.VariableDeclaration
-    export interface VariableDeclaration extends Declaration {
-        parent?: VariableDeclarationList;
-        name: Identifier | BindingPattern;  // Declared variable name
-        type?: TypeNode;                    // Optional type annotation
-        initializer?: Expression;           // Optional initializer
-    }
-
-    export interface VariableDeclarationList extends Node {
-        declarations: NodeArray<VariableDeclaration>;
-    }
-
-    // SyntaxKind.Parameter
-    export interface ParameterDeclaration extends Declaration {
-        dotDotDotToken?: Node;              // Present on rest parameter
-        name: Identifier | BindingPattern;  // Declared parameter name
-        questionToken?: Node;               // Present on optional parameter
-        type?: TypeNode;                    // Optional type annotation
-        initializer?: Expression;           // Optional initializer
-    }
-
-    // SyntaxKind.BindingElement
-    export interface BindingElement extends Declaration {
-        propertyName?: Identifier;          // Binding property name (in object binding pattern)
-        dotDotDotToken?: Node;              // Present on rest binding element
-        name: Identifier | BindingPattern;  // Declared binding element name
-        initializer?: Expression;           // Optional initializer
-    }
-
-    // SyntaxKind.Property
-    export interface PropertyDeclaration extends Declaration, ClassElement {
-        name: DeclarationName;              // Declared property name
-        questionToken?: Node;               // Present on optional property
-        type?: TypeNode;                    // Optional type annotation
-        initializer?: Expression;           // Optional initializer
-    }
-
-    export interface ObjectLiteralElement extends Declaration {
-        _objectLiteralBrandBrand: any;
-    }
-
-    // SyntaxKind.PropertyAssignment
-    export interface PropertyAssignment extends ObjectLiteralElement {
-        _propertyAssignmentBrand: any;
-        name: DeclarationName;
-        questionToken?: Node;
-        initializer: Expression;
-    }
-
-    // SyntaxKind.ShorthandPropertyAssignment
-    export interface ShorthandPropertyAssignment extends ObjectLiteralElement {
-        name: Identifier;
-        questionToken?: Node;
-    }
-
-    // SyntaxKind.VariableDeclaration
-    // SyntaxKind.Parameter
-    // SyntaxKind.BindingElement
-    // SyntaxKind.Property
-    // SyntaxKind.PropertyAssignment
-    // SyntaxKind.ShorthandPropertyAssignment
-    // SyntaxKind.EnumMember
-    export interface VariableLikeDeclaration extends Declaration {
-        propertyName?: Identifier;
-        dotDotDotToken?: Node;
-        name: DeclarationName;
-        questionToken?: Node;
-        type?: TypeNode;
-        initializer?: Expression;
-    }
-
-    export interface BindingPattern extends Node {
-        elements: NodeArray<BindingElement>;
-    }
-
-    /**
-     * Several node kinds share function-like features such as a signature,
-     * a name, and a body. These nodes should extend FunctionLikeDeclaration.
-     * Examples:
-     *  FunctionDeclaration
-     *  MethodDeclaration
-     *  AccessorDeclaration
-     */
-    export interface FunctionLikeDeclaration extends SignatureDeclaration {
-        _functionLikeDeclarationBrand: any;
-
-        asteriskToken?: Node;
-        questionToken?: Node;
-        body?: Block | Expression;
-    }
-
-    export interface FunctionDeclaration extends FunctionLikeDeclaration, Statement {
-        name?: Identifier;
-        body?: Block;
-    }
-
-    // Note that a MethodDeclaration is considered both a ClassElement and an ObjectLiteralElement.
-    // Both the grammars for ClassDeclaration and ObjectLiteralExpression allow for MethodDeclarations
-    // as child elements, and so a MethodDeclaration satisfies both interfaces.  This avoids the
-    // alternative where we would need separate kinds/types for ClassMethodDeclaration and
-    // ObjectLiteralMethodDeclaration, which would look identical.
-    //
-    // Because of this, it may be necessary to determine what sort of MethodDeclaration you have
-    // at later stages of the compiler pipeline.  In that case, you can either check the parent kind
-    // of the method, or use helpers like isObjectLiteralMethodDeclaration
-    export interface MethodDeclaration extends FunctionLikeDeclaration, ClassElement, ObjectLiteralElement {
-        body?: Block;
-    }
-
-    export interface ConstructorDeclaration extends FunctionLikeDeclaration, ClassElement {
-        body?: Block;
-    }
-
-    // See the comment on MethodDeclaration for the intuition behind AccessorDeclaration being a
-    // ClassElement and an ObjectLiteralElement.
-    export interface AccessorDeclaration extends FunctionLikeDeclaration, ClassElement, ObjectLiteralElement {
-        _accessorDeclarationBrand: any;
-        body: Block;
-    }
-
-    export interface IndexSignatureDeclaration extends SignatureDeclaration, ClassElement {
-        _indexSignatureDeclarationBrand: any;
-    }
-
-    export interface TypeNode extends Node {
-        _typeNodeBrand: any;
-    }
-
-    export interface FunctionOrConstructorTypeNode extends TypeNode, SignatureDeclaration {
-        _functionOrConstructorTypeNodeBrand: any;
-    }
-
-    export interface TypeReferenceNode extends TypeNode {
-        typeName: EntityName;
-        typeArguments?: NodeArray<TypeNode>;
-    }
-
-    export interface TypeQueryNode extends TypeNode {
-        exprName: EntityName;
-    }
-
-    // A TypeLiteral is the declaration node for an anonymous symbol.
-    export interface TypeLiteralNode extends TypeNode, Declaration {
-        members: NodeArray<Node>;
-    }
-
-    export interface ArrayTypeNode extends TypeNode {
-        elementType: TypeNode;
-    }
-
-    export interface TupleTypeNode extends TypeNode {
-        elementTypes: NodeArray<TypeNode>;
-    }
-
-    export interface UnionTypeNode extends TypeNode {
-        types: NodeArray<TypeNode>;
-    }
-
-    export interface ParenthesizedTypeNode extends TypeNode {
-        type: TypeNode;
-    }
-
-    export interface StringLiteralTypeNode extends LiteralExpression, TypeNode { }
-
-    // Note: 'brands' in our syntax nodes serve to give us a small amount of nominal typing.
-    // Consider 'Expression'.  Without the brand, 'Expression' is actually no different
-    // (structurally) than 'Node'.  Because of this you can pass any Node to a function that
-    // takes an Expression without any error.  By using the 'brands' we ensure that the type
-    // checker actually thinks you have something of the right type.  Note: the brands are
-    // never actually given values.  At runtime they have zero cost.
-
-    export interface Expression extends Node {
-        _expressionBrand: any;
-        contextualType?: Type;  // Used to temporarily assign a contextual type during overload resolution
-    }
-
-    export interface UnaryExpression extends Expression {
-        _unaryExpressionBrand: any;
-    }
-
-    export interface PrefixUnaryExpression extends UnaryExpression {
-        operator: SyntaxKind;
-        operand: UnaryExpression;
-    }
-
-    export interface PostfixUnaryExpression extends PostfixExpression {
-        operand: LeftHandSideExpression;
-        operator: SyntaxKind;
-    }
-
-    export interface PostfixExpression extends UnaryExpression {
-        _postfixExpressionBrand: any;
-    }
-
-    export interface LeftHandSideExpression extends PostfixExpression {
-        _leftHandSideExpressionBrand: any;
-    }
-
-    export interface MemberExpression extends LeftHandSideExpression {
-        _memberExpressionBrand: any;
-    }
-
-    export interface PrimaryExpression extends MemberExpression {
-        _primaryExpressionBrand: any;
-    }
-
-    export interface DeleteExpression extends UnaryExpression {
-        expression: UnaryExpression;
-    }
-
-    export interface TypeOfExpression extends UnaryExpression {
-        expression: UnaryExpression;
-    }
-
-    export interface VoidExpression extends UnaryExpression {
-        expression: UnaryExpression;
-    }
-
-    export interface YieldExpression extends Expression {
-        asteriskToken?: Node;
-        expression: Expression;
-    }
-
-    export interface BinaryExpression extends Expression {
-        left: Expression;
-        operatorToken: Node;
-        right: Expression;
-    }
-
-    export interface ConditionalExpression extends Expression {
-        condition: Expression;
-        questionToken: Node;
-        whenTrue: Expression;
-        colonToken: Node;
-        whenFalse: Expression;
-    }
-
-    export interface FunctionExpression extends PrimaryExpression, FunctionLikeDeclaration {
-        name?: Identifier;
-        body: Block | Expression;  // Required, whereas the member inherited from FunctionDeclaration is optional
-    }
-
-    export interface ArrowFunction extends Expression, FunctionLikeDeclaration {
-        equalsGreaterThanToken: Node;
-    }
-
-    // The text property of a LiteralExpression stores the interpreted value of the literal in text form. For a StringLiteral,
-    // or any literal of a template, this means quotes have been removed and escapes have been converted to actual characters.
-    // For a NumericLiteral, the stored value is the toString() representation of the number. For example 1, 1.00, and 1e0 are all stored as just "1".
-    export interface LiteralExpression extends PrimaryExpression {
-        text: string;
-        isUnterminated?: boolean;
-        hasExtendedUnicodeEscape?: boolean;
-    }
-
-    export interface StringLiteralExpression extends LiteralExpression {
-        _stringLiteralExpressionBrand: any;
-    }
-
-    export interface TemplateExpression extends PrimaryExpression {
-        head: LiteralExpression;
-        templateSpans: NodeArray<TemplateSpan>;
-    }
-
-    // Each of these corresponds to a substitution expression and a template literal, in that order.
-    // The template literal must have kind TemplateMiddleLiteral or TemplateTailLiteral.
-    export interface TemplateSpan extends Node {
-        expression: Expression;
-        literal: LiteralExpression;
-    }
-
-    export interface ParenthesizedExpression extends PrimaryExpression {
-        expression: Expression;
-    }
-
-    export interface ArrayLiteralExpression extends PrimaryExpression {
-        elements: NodeArray<Expression>;
-    }
-
-    export interface SpreadElementExpression extends Expression {
-        expression: Expression;
-    }
-
-    // An ObjectLiteralExpression is the declaration node for an anonymous symbol.
-    export interface ObjectLiteralExpression extends PrimaryExpression, Declaration {
-        properties: NodeArray<ObjectLiteralElement>;
-    }
-
-    export interface PropertyAccessExpression extends MemberExpression {
-        expression: LeftHandSideExpression;
-        dotToken: Node;
-        name: Identifier;
-    }
-
-    export interface ElementAccessExpression extends MemberExpression {
-        expression: LeftHandSideExpression;
-        argumentExpression?: Expression;
-    }
-
-    export interface CallExpression extends LeftHandSideExpression {
-        expression: LeftHandSideExpression;
-        typeArguments?: NodeArray<TypeNode>;
-        arguments: NodeArray<Expression>;
-    }
-
-    export interface NewExpression extends CallExpression, PrimaryExpression { }
-
-    export interface TaggedTemplateExpression extends MemberExpression {
-        tag: LeftHandSideExpression;
-        template: LiteralExpression | TemplateExpression;
-    }
-
-    export type CallLikeExpression = CallExpression | NewExpression | TaggedTemplateExpression;
-
-    export interface TypeAssertion extends UnaryExpression {
-        type: TypeNode;
-        expression: UnaryExpression;
-    }
-
-    export interface Statement extends Node, ModuleElement {
-        _statementBrand: any;
-    }
-
-    export interface Block extends Statement {
-        statements: NodeArray<Statement>;
-    }
-
-    export interface VariableStatement extends Statement {
-        declarationList: VariableDeclarationList;
-    }
-
-    export interface ExpressionStatement extends Statement {
-        expression: Expression;
-    }
-
-    export interface IfStatement extends Statement {
-        expression: Expression;
-        thenStatement: Statement;
-        elseStatement?: Statement;
-    }
-
-    export interface IterationStatement extends Statement {
-        statement: Statement;
-    }
-
-    export interface DoStatement extends IterationStatement {
-        expression: Expression;
-    }
-
-    export interface WhileStatement extends IterationStatement {
-        expression: Expression;
-    }
-
-    export interface ForStatement extends IterationStatement {
-        initializer?: VariableDeclarationList | Expression;
-        condition?: Expression;
-        iterator?: Expression;
-    }
-
-    export interface ForInStatement extends IterationStatement {
-        initializer: VariableDeclarationList | Expression;
-        expression: Expression;
-    }
-
-    export interface ForOfStatement extends IterationStatement {
-        initializer: VariableDeclarationList | Expression;
-        expression: Expression;
-    }
-
-    export interface BreakOrContinueStatement extends Statement {
-        label?: Identifier;
-    }
-
-    export interface ReturnStatement extends Statement {
-        expression?: Expression;
-    }
-
-    export interface WithStatement extends Statement {
-        expression: Expression;
-        statement: Statement;
-    }
-
-    export interface SwitchStatement extends Statement {
-        expression: Expression;
-        caseBlock: CaseBlock;
-    }
-
-    export interface CaseBlock extends Node {
-        clauses: NodeArray<CaseOrDefaultClause>;
-    }
-
-    export interface CaseClause extends Node {
-        expression?: Expression;
-        statements: NodeArray<Statement>;
-    }
-
-    export interface DefaultClause extends Node {
-        statements: NodeArray<Statement>;
-    }
-
-    export type CaseOrDefaultClause = CaseClause | DefaultClause;
-
-    export interface LabeledStatement extends Statement {
-        label: Identifier;
-        statement: Statement;
-    }
-
-    export interface ThrowStatement extends Statement {
-        expression: Expression;
-    }
-
-    export interface TryStatement extends Statement {
-        tryBlock: Block;
-        catchClause?: CatchClause;
-        finallyBlock?: Block;
-    }
-
-    export interface CatchClause extends Node {
-        variableDeclaration: VariableDeclaration;
-        block: Block;
-    }
-
-    export interface ModuleElement extends Node {
-        _moduleElementBrand: any;
-    }
-
-    export interface ClassDeclaration extends Declaration, ModuleElement {
-        name?: Identifier;
-        typeParameters?: NodeArray<TypeParameterDeclaration>;
-        heritageClauses?: NodeArray<HeritageClause>;
-        members: NodeArray<ClassElement>;
-    }
-
-    export interface ClassElement extends Declaration {
-        _classElementBrand: any;
-    }
-
-    export interface InterfaceDeclaration extends Declaration, ModuleElement {
-        name: Identifier;
-        typeParameters?: NodeArray<TypeParameterDeclaration>;
-        heritageClauses?: NodeArray<HeritageClause>;
-        members: NodeArray<Declaration>;
-    }
-
-    export interface HeritageClause extends Node {
-        token: SyntaxKind;
-        types?: NodeArray<TypeReferenceNode>;
-    }
-
-    export interface TypeAliasDeclaration extends Declaration, ModuleElement {
-        name: Identifier;
-        type: TypeNode;
-    }
-
-    export interface EnumMember extends Declaration {
-        // This does include ComputedPropertyName, but the parser will give an error
-        // if it parses a ComputedPropertyName in an EnumMember
-        name: DeclarationName;
-        initializer?: Expression;
-    }
-
-    export interface EnumDeclaration extends Declaration, ModuleElement {
-        name: Identifier;
-        members: NodeArray<EnumMember>;
-    }
-
-    export interface ModuleDeclaration extends Declaration, ModuleElement {
-        name: Identifier | LiteralExpression;
-        body: ModuleBlock | ModuleDeclaration;
-    }
-
-    export interface ModuleBlock extends Node, ModuleElement {
-        statements: NodeArray<ModuleElement>
-    }
-
-    export interface ImportEqualsDeclaration extends Declaration, ModuleElement {
-        name: Identifier;
-
-        // 'EntityName' for an internal module reference, 'ExternalModuleReference' for an external
-        // module reference.
-        moduleReference: EntityName | ExternalModuleReference;
-    }
-
-    export interface ExternalModuleReference extends Node {
-        expression?: Expression;
-    }
-
-    // In case of:
-    // import "mod"  => importClause = undefined, moduleSpecifier = "mod"
-    // In rest of the cases, module specifier is string literal corresponding to module
-    // ImportClause information is shown at its declaration below.
-    export interface ImportDeclaration extends Statement, ModuleElement {
-        importClause?: ImportClause;
-        moduleSpecifier: Expression;
-    }
-
-    // In case of:
-    // import d from "mod" => name = d, namedBinding = undefined
-    // import * as ns from "mod" => name = undefined, namedBinding: NamespaceImport = { name: ns }
-    // import d, * as ns from "mod" => name = d, namedBinding: NamespaceImport = { name: ns }
-    // import { a, b as x } from "mod" => name = undefined, namedBinding: NamedImports = { elements: [{ name: a }, { name: x, propertyName: b}]}
-    // import d, { a, b as x } from "mod" => name = d, namedBinding: NamedImports = { elements: [{ name: a }, { name: x, propertyName: b}]}
-    export interface ImportClause extends Declaration {
-        name?: Identifier; // Default binding
-        namedBindings?: NamespaceImport | NamedImports;
-    }
-
-    export interface NamespaceImport extends Declaration {
-        name: Identifier;
-    }
-
-    export interface ExportDeclaration extends Declaration, ModuleElement {
-        exportClause?: NamedExports;
-        moduleSpecifier?: Expression;
-    }
-
-    export interface NamedImportsOrExports extends Node {
-        elements: NodeArray<ImportOrExportSpecifier>;
-    }
-
-    export type NamedImports = NamedImportsOrExports;
-    export type NamedExports = NamedImportsOrExports;
-
-    export interface ImportOrExportSpecifier extends Declaration {
-        propertyName?: Identifier;  // Name preceding "as" keyword (or undefined when "as" is absent)
-        name: Identifier;           // Declared name
-    }
-
-    export type ImportSpecifier = ImportOrExportSpecifier;
-    export type ExportSpecifier = ImportOrExportSpecifier;
-
-    export interface ExportAssignment extends Declaration, ModuleElement {
-        isExportEquals?: boolean;
-        expression?: Expression;
-        type?: TypeNode;
-    }
-
-    export interface FileReference extends TextRange {
-        fileName: string;
-    }
-
-    export interface CommentRange extends TextRange {
-        hasTrailingNewLine?: boolean;
-    }
-
-    // Source files are declarations when they are external modules.
-    export interface SourceFile extends Declaration {
-        statements: NodeArray<ModuleElement>;
-        endOfFileToken: Node;
-
-        fileName: string;
-        text: string;
-
-        amdDependencies: {path: string; name: string}[];
-        amdModuleName: string;
-        referencedFiles: FileReference[];
-
-        hasNoDefaultLib: boolean;
-
-        // The first node that causes this file to be an external module
-        externalModuleIndicator: Node;
-        languageVersion: ScriptTarget;
-        identifiers: Map<string>;
-
-        /* @internal */ nodeCount: number;
-        /* @internal */ identifierCount: number;
-        /* @internal */ symbolCount: number;
-
-        // File level diagnostics reported by the parser (includes diagnostics about /// references
-        // as well as code diagnostics).
-        /* @internal */ parseDiagnostics: Diagnostic[];
-
-        // File level diagnostics reported by the binder.
-        /* @internal */ bindDiagnostics: Diagnostic[];
-
-        // Stores a line map for the file.
-        // This field should never be used directly to obtain line map, use getLineMap function instead.
-        /* @internal */ lineMap: number[];
-    }
-
-    export interface ScriptReferenceHost {
-        getCompilerOptions(): CompilerOptions;
-        getSourceFile(fileName: string): SourceFile;
-        getCurrentDirectory(): string;
-    }
-
-    export interface WriteFileCallback {
-        (fileName: string, data: string, writeByteOrderMark: boolean, onError?: (message: string) => void): void;
-    }
-
-    export interface Program extends ScriptReferenceHost {
-        getSourceFiles(): SourceFile[];
-
-        /**
-         * Emits the JavaScript and declaration files.  If targetSourceFile is not specified, then
-         * the JavaScript and declaration files will be produced for all the files in this program.
-         * If targetSourceFile is specified, then only the JavaScript and declaration for that
-         * specific file will be generated.
-         *
-         * If writeFile is not specified then the writeFile callback from the compiler host will be
-         * used for writing the JavaScript and declaration files.  Otherwise, the writeFile parameter
-         * will be invoked when writing the JavaScript and declaration files.
-         */
-        emit(targetSourceFile?: SourceFile, writeFile?: WriteFileCallback): EmitResult;
-
-        getSyntacticDiagnostics(sourceFile?: SourceFile): Diagnostic[];
-        getGlobalDiagnostics(): Diagnostic[];
-        getSemanticDiagnostics(sourceFile?: SourceFile): Diagnostic[];
-        getDeclarationDiagnostics(sourceFile?: SourceFile): Diagnostic[];
-
-        // Gets a type checker that can be used to semantically analyze source fils in the program.
-        getTypeChecker(): TypeChecker;
-
-        getCommonSourceDirectory(): string;
-
-        // For testing purposes only.  Should not be used by any other consumers (including the
-        // language service).
-        /* @internal */ getDiagnosticsProducingTypeChecker(): TypeChecker;
-
-        /* @internal */ getNodeCount(): number;
-        /* @internal */ getIdentifierCount(): number;
-        /* @internal */ getSymbolCount(): number;
-        /* @internal */ getTypeCount(): number;
-    }
-
-    export interface SourceMapSpan {
-        emittedLine: number;    // Line number in the .js file
-        emittedColumn: number;  // Column number in the .js file
-        sourceLine: number;     // Line number in the .ts file
-        sourceColumn: number;   // Column number in the .ts file
-        nameIndex?: number;     // Optional name (index into names array) associated with this span
-        sourceIndex: number;    // .ts file (index into sources array) associated with this span*/
-    }
-
-    export interface SourceMapData {
-        sourceMapFilePath: string;       // Where the sourcemap file is written
-        jsSourceMappingURL: string;      // source map URL written in the .js file
-        sourceMapFile: string;           // Source map's file field - .js file name
-        sourceMapSourceRoot: string;     // Source map's sourceRoot field - location where the sources will be present if not ""
-        sourceMapSources: string[];      // Source map's sources field - list of sources that can be indexed in this source map
-        inputSourceFileNames: string[];  // Input source file (which one can use on program to get the file), 1:1 mapping with the sourceMapSources list
-        sourceMapNames?: string[];       // Source map's names field - list of names that can be indexed in this source map
-        sourceMapMappings: string;       // Source map's mapping field - encoded source map spans
-        sourceMapDecodedMappings: SourceMapSpan[];  // Raw source map spans that were encoded into the sourceMapMappings
-    }
-
-    // Return code used by getEmitOutput function to indicate status of the function
-    export enum ExitStatus {
-        // Compiler ran successfully.  Either this was a simple do-nothing compilation (for example,
-        // when -version or -help was provided, or this was a normal compilation, no diagnostics
-        // were produced, and all outputs were generated successfully.
-        Success = 0,
-
-        // Diagnostics were produced and because of them no code was generated.
-        DiagnosticsPresent_OutputsSkipped = 1,
-
-        // Diagnostics were produced and outputs were generated in spite of them.
-        DiagnosticsPresent_OutputsGenerated = 2,
-    }
-
-    export interface EmitResult {
-        emitSkipped: boolean;
-        diagnostics: Diagnostic[];
-        sourceMaps: SourceMapData[];  // Array of sourceMapData if compiler emitted sourcemaps
-    }
-
-    export interface TypeCheckerHost {
-        getCompilerOptions(): CompilerOptions;
-
-        getSourceFiles(): SourceFile[];
-        getSourceFile(fileName: string): SourceFile;
-    }
-
-    export interface TypeChecker {
-        getTypeOfSymbolAtLocation(symbol: Symbol, node: Node): Type;
-        getDeclaredTypeOfSymbol(symbol: Symbol): Type;
-        getPropertiesOfType(type: Type): Symbol[];
-        getPropertyOfType(type: Type, propertyName: string): Symbol;
-        getSignaturesOfType(type: Type, kind: SignatureKind): Signature[];
-        getIndexTypeOfType(type: Type, kind: IndexKind): Type;
-        getReturnTypeOfSignature(signature: Signature): Type;
-
-        // If 'predicate' is supplied, then only the first symbol in scope matching the predicate 
-        // will be returned.  Otherwise, all symbols in scope will be returned.
-        getSymbolsInScope(location: Node, meaning: SymbolFlags): Symbol[];
-        getSymbolAtLocation(node: Node): Symbol;
-        getShorthandAssignmentValueSymbol(location: Node): Symbol;
-        getTypeAtLocation(node: Node): Type;
-        typeToString(type: Type, enclosingDeclaration?: Node, flags?: TypeFormatFlags): string;
-        symbolToString(symbol: Symbol, enclosingDeclaration?: Node, meaning?: SymbolFlags): string;
-        getSymbolDisplayBuilder(): SymbolDisplayBuilder;
-        getFullyQualifiedName(symbol: Symbol): string;
-        getAugmentedPropertiesOfType(type: Type): Symbol[];
-        getRootSymbols(symbol: Symbol): Symbol[];
-        getContextualType(node: Expression): Type;
-        getResolvedSignature(node: CallLikeExpression, candidatesOutArray?: Signature[]): Signature;
-        getSignatureFromDeclaration(declaration: SignatureDeclaration): Signature;
-        isImplementationOfOverload(node: FunctionLikeDeclaration): boolean;
-        isUndefinedSymbol(symbol: Symbol): boolean;
-        isArgumentsSymbol(symbol: Symbol): boolean;
-
-        getConstantValue(node: EnumMember | PropertyAccessExpression | ElementAccessExpression): number;
-        isValidPropertyAccess(node: PropertyAccessExpression | QualifiedName, propertyName: string): boolean;
-        getAliasedSymbol(symbol: Symbol): Symbol;
-        getExportsOfExternalModule(node: ImportDeclaration): Symbol[];
-
-        // Should not be called directly.  Should only be accessed through the Program instance.
-        /* @internal */ getDiagnostics(sourceFile?: SourceFile): Diagnostic[];
-        /* @internal */ getGlobalDiagnostics(): Diagnostic[];
-        /* @internal */ getEmitResolver(sourceFile?: SourceFile): EmitResolver;
-
-        /* @internal */ getNodeCount(): number;
-        /* @internal */ getIdentifierCount(): number;
-        /* @internal */ getSymbolCount(): number;
-        /* @internal */ getTypeCount(): number;
-    }
-
-    export interface SymbolDisplayBuilder {
-        buildTypeDisplay(type: Type, writer: SymbolWriter, enclosingDeclaration?: Node, flags?: TypeFormatFlags): void;
-        buildSymbolDisplay(symbol: Symbol, writer: SymbolWriter, enclosingDeclaration?: Node, meaning?: SymbolFlags, flags?: SymbolFormatFlags): void;
-        buildSignatureDisplay(signatures: Signature, writer: SymbolWriter, enclosingDeclaration?: Node, flags?: TypeFormatFlags): void;
-        buildParameterDisplay(parameter: Symbol, writer: SymbolWriter, enclosingDeclaration?: Node, flags?: TypeFormatFlags): void;
-        buildTypeParameterDisplay(tp: TypeParameter, writer: SymbolWriter, enclosingDeclaration?: Node, flags?: TypeFormatFlags): void;
-        buildTypeParameterDisplayFromSymbol(symbol: Symbol, writer: SymbolWriter, enclosingDeclaraiton?: Node, flags?: TypeFormatFlags): void;
-        buildDisplayForParametersAndDelimiters(parameters: Symbol[], writer: SymbolWriter, enclosingDeclaration?: Node, flags?: TypeFormatFlags): void;
-        buildDisplayForTypeParametersAndDelimiters(typeParameters: TypeParameter[], writer: SymbolWriter, enclosingDeclaration?: Node, flags?: TypeFormatFlags): void;
-        buildReturnTypeDisplay(signature: Signature, writer: SymbolWriter, enclosingDeclaration?: Node, flags?: TypeFormatFlags): void;
-    }
-
-    export interface SymbolWriter {
-        writeKeyword(text: string): void;
-        writeOperator(text: string): void;
-        writePunctuation(text: string): void;
-        writeSpace(text: string): void;
-        writeStringLiteral(text: string): void;
-        writeParameter(text: string): void;
-        writeSymbol(text: string, symbol: Symbol): void;
-        writeLine(): void;
-        increaseIndent(): void;
-        decreaseIndent(): void;
-        clear(): void;
-
-        // Called when the symbol writer encounters a symbol to write.  Currently only used by the
-        // declaration emitter to help determine if it should patch up the final declaration file
-        // with import statements it previously saw (but chose not to emit).
-        trackSymbol(symbol: Symbol, enclosingDeclaration?: Node, meaning?: SymbolFlags): void;
-    }
-
-    export const enum TypeFormatFlags {
-        None                            = 0x00000000,
-        WriteArrayAsGenericType         = 0x00000001,  // Write Array<T> instead T[]
-        UseTypeOfFunction               = 0x00000002,  // Write typeof instead of function type literal
-        NoTruncation                    = 0x00000004,  // Don't truncate typeToString result
-        WriteArrowStyleSignature        = 0x00000008,  // Write arrow style signature
-        WriteOwnNameForAnyLike          = 0x00000010,  // Write symbol's own name instead of 'any' for any like types (eg. unknown, __resolving__ etc)
-        WriteTypeArgumentsOfSignature   = 0x00000020,  // Write the type arguments instead of type parameters of the signature
-        InElementType                   = 0x00000040,  // Writing an array or union element type
-        UseFullyQualifiedType           = 0x00000080,  // Write out the fully qualified type name (eg. Module.Type, instead of Type)
-    }
-
-    export const enum SymbolFormatFlags {
-        None = 0x00000000,
-
-        // Write symbols's type argument if it is instantiated symbol
-        // eg. class C<T> { p: T }   <-- Show p as C<T>.p here
-        //     var a: C<number>;
-        //     var p = a.p;  <--- Here p is property of C<number> so show it as C<number>.p instead of just C.p
-        WriteTypeParametersOrArguments = 0x00000001,
-
-        // Use only external alias information to get the symbol name in the given context
-        // eg.  module m { export class c { } } import x = m.c;
-        // When this flag is specified m.c will be used to refer to the class instead of alias symbol x
-        UseOnlyExternalAliasing = 0x00000002,
-    }
-
-    export const enum SymbolAccessibility {
-        Accessible,
-        NotAccessible,
-        CannotBeNamed
-    }
-
-    export type AnyImportSyntax = ImportDeclaration | ImportEqualsDeclaration;
-
-    export interface SymbolVisibilityResult {
-        accessibility: SymbolAccessibility;
-        aliasesToMakeVisible?: AnyImportSyntax[]; // aliases that need to have this symbol visible
-        errorSymbolName?: string; // Optional symbol name that results in error
-        errorNode?: Node; // optional node that results in error
-    }
-
-    export interface SymbolAccessiblityResult extends SymbolVisibilityResult {
-        errorModuleName?: string // If the symbol is not visible from module, module's name
-    }
-
-    export interface EmitResolver {
-        hasGlobalName(name: string): boolean;
-        getExpressionNameSubstitution(node: Identifier, getGeneratedNameForNode: (node: Node) => string): string;
-        isValueAliasDeclaration(node: Node): boolean;
-        isReferencedAliasDeclaration(node: Node, checkChildren?: boolean): boolean;
-        isTopLevelValueImportEqualsWithEntityName(node: ImportEqualsDeclaration): boolean;
-        getNodeCheckFlags(node: Node): NodeCheckFlags;
-        isDeclarationVisible(node: Declaration): boolean;
-        collectLinkedAliases(node: Identifier): Node[];
-        isImplementationOfOverload(node: FunctionLikeDeclaration): boolean;
-        writeTypeOfDeclaration(declaration: AccessorDeclaration | VariableLikeDeclaration, enclosingDeclaration: Node, flags: TypeFormatFlags, writer: SymbolWriter): void;
-        writeReturnTypeOfSignatureDeclaration(signatureDeclaration: SignatureDeclaration, enclosingDeclaration: Node, flags: TypeFormatFlags, writer: SymbolWriter): void;
-        writeTypeOfExpression(expr: Expression, enclosingDeclaration: Node, flags: TypeFormatFlags, writer: SymbolWriter): void;
-        isSymbolAccessible(symbol: Symbol, enclosingDeclaration: Node, meaning: SymbolFlags): SymbolAccessiblityResult;
-        isEntityNameVisible(entityName: EntityName, enclosingDeclaration: Node): SymbolVisibilityResult;
-        // Returns the constant value this property access resolves to, or 'undefined' for a non-constant
-        getConstantValue(node: EnumMember | PropertyAccessExpression | ElementAccessExpression): number;
-        resolvesToSomeValue(location: Node, name: string): boolean;
-        getBlockScopedVariableId(node: Identifier): number;
-    }
-
-    export const enum SymbolFlags {
-        FunctionScopedVariable  = 0x00000001,  // Variable (var) or parameter
-        BlockScopedVariable     = 0x00000002,  // A block-scoped variable (let or const)
-        Property                = 0x00000004,  // Property or enum member
-        EnumMember              = 0x00000008,  // Enum member
-        Function                = 0x00000010,  // Function
-        Class                   = 0x00000020,  // Class
-        Interface               = 0x00000040,  // Interface
-        ConstEnum               = 0x00000080,  // Const enum
-        RegularEnum             = 0x00000100,  // Enum
-        ValueModule             = 0x00000200,  // Instantiated module
-        NamespaceModule         = 0x00000400,  // Uninstantiated module
-        TypeLiteral             = 0x00000800,  // Type Literal
-        ObjectLiteral           = 0x00001000,  // Object Literal
-        Method                  = 0x00002000,  // Method
-        Constructor             = 0x00004000,  // Constructor
-        GetAccessor             = 0x00008000,  // Get accessor
-        SetAccessor             = 0x00010000,  // Set accessor
-        Signature               = 0x00020000,  // Call, construct, or index signature
-        TypeParameter           = 0x00040000,  // Type parameter
-        TypeAlias               = 0x00080000,  // Type alias
-        ExportValue             = 0x00100000,  // Exported value marker (see comment in declareModuleMember in binder)
-        ExportType              = 0x00200000,  // Exported type marker (see comment in declareModuleMember in binder)
-        ExportNamespace         = 0x00400000,  // Exported namespace marker (see comment in declareModuleMember in binder)
-        Alias                   = 0x00800000,  // An alias for another symbol (see comment in isAliasSymbolDeclaration in checker)
-        Instantiated            = 0x01000000,  // Instantiated symbol
-        Merged                  = 0x02000000,  // Merged symbol (created during program binding)
-        Transient               = 0x04000000,  // Transient symbol (created during type check)
-        Prototype               = 0x08000000,  // Prototype property (no source representation)
-        UnionProperty           = 0x10000000,  // Property in union type
-        Optional                = 0x20000000,  // Optional property
-        ExportStar              = 0x40000000,  // Export * declaration
-
-        Enum = RegularEnum | ConstEnum,
-        Variable = FunctionScopedVariable | BlockScopedVariable,
-        Value = Variable | Property | EnumMember | Function | Class | Enum | ValueModule | Method | GetAccessor | SetAccessor,
-        Type = Class | Interface | Enum | TypeLiteral | ObjectLiteral | TypeParameter | TypeAlias,
-        Namespace = ValueModule | NamespaceModule,
-        Module = ValueModule | NamespaceModule,
-        Accessor = GetAccessor | SetAccessor,
-
-        // Variables can be redeclared, but can not redeclare a block-scoped declaration with the
-        // same name, or any other value that is not a variable, e.g. ValueModule or Class
-        FunctionScopedVariableExcludes = Value & ~FunctionScopedVariable,
-
-        // Block-scoped declarations are not allowed to be re-declared
-        // they can not merge with anything in the value space
-        BlockScopedVariableExcludes = Value,
-
-        ParameterExcludes = Value,
-        PropertyExcludes = Value,
-        EnumMemberExcludes = Value,
-        FunctionExcludes = Value & ~(Function | ValueModule),
-        ClassExcludes = (Value | Type) & ~ValueModule,
-        InterfaceExcludes = Type & ~Interface,
-        RegularEnumExcludes = (Value | Type) & ~(RegularEnum | ValueModule), // regular enums merge only with regular enums and modules
-        ConstEnumExcludes = (Value | Type) & ~ConstEnum, // const enums merge only with const enums
-        ValueModuleExcludes = Value & ~(Function | Class | RegularEnum | ValueModule),
-        NamespaceModuleExcludes = 0,
-        MethodExcludes = Value & ~Method,
-        GetAccessorExcludes = Value & ~SetAccessor,
-        SetAccessorExcludes = Value & ~GetAccessor,
-        TypeParameterExcludes = Type & ~TypeParameter,
-        TypeAliasExcludes = Type,
-        AliasExcludes = Alias,
-
-        ModuleMember = Variable | Function | Class | Interface | Enum | Module | TypeAlias | Alias,
-
-        ExportHasLocal = Function | Class | Enum | ValueModule,
-
-        HasLocals = Function | Module | Method | Constructor | Accessor | Signature,
-        HasExports = Class | Enum | Module,
-        HasMembers = Class | Interface | TypeLiteral | ObjectLiteral,
-
-        IsContainer = HasLocals | HasExports | HasMembers,
-        PropertyOrAccessor = Property | Accessor,
-        Export = ExportNamespace | ExportType | ExportValue,
-    }
-
-    export interface Symbol {
-        flags: SymbolFlags;            // Symbol flags
-        name: string;                  // Name of symbol
-        id?: number;                   // Unique id (used to look up SymbolLinks)
-        mergeId?: number;              // Merge id (used to look up merged symbol)
-        declarations?: Declaration[];  // Declarations associated with this symbol
-        parent?: Symbol;               // Parent symbol
-        members?: SymbolTable;         // Class, interface or literal instance members
-        exports?: SymbolTable;         // Module exports
-        exportSymbol?: Symbol;         // Exported symbol associated with this symbol
-        valueDeclaration?: Declaration // First value declaration of the symbol
-        constEnumOnlyModule?: boolean  // True if module contains only const enums or other modules with only const enums
-    }
-
-    export interface SymbolLinks {
-        target?: Symbol;                    // Resolved (non-alias) target of an alias
-        type?: Type;                        // Type of value symbol
-        declaredType?: Type;                // Type of class, interface, enum, or type parameter
-        mapper?: TypeMapper;                // Type mapper for instantiation alias
-        referenced?: boolean;               // True if alias symbol has been referenced as a value
-        unionType?: UnionType;              // Containing union type for union property
-        resolvedExports?: SymbolTable;      // Resolved exports of module
-        exportsChecked?: boolean;           // True if exports of external module have been checked
-    }
-
-    export interface TransientSymbol extends Symbol, SymbolLinks { }
-
-    export interface SymbolTable {
-        [index: string]: Symbol;
-    }
-
-    export const enum NodeCheckFlags {
-        TypeChecked                 = 0x00000001,  // Node has been type checked
-        LexicalThis                 = 0x00000002,  // Lexical 'this' reference
-        CaptureThis                 = 0x00000004,  // Lexical 'this' used in body
-        EmitExtends                 = 0x00000008,  // Emit __extends
-        SuperInstance               = 0x00000010,  // Instance 'super' reference
-        SuperStatic                 = 0x00000020,  // Static 'super' reference
-        ContextChecked              = 0x00000040,  // Contextual types have been assigned
-
-        // Values for enum members have been computed, and any errors have been reported for them.
-        EnumValuesComputed          = 0x00000080,
-        BlockScopedBindingInLoop    = 0x00000100,
-        EmitDecorate                = 0x00000200,  // Emit __decorate
-    }
-
-    export interface NodeLinks {
-        resolvedType?: Type;              // Cached type of type node
-        resolvedSignature?: Signature;    // Cached signature of signature node or call expression
-        resolvedSymbol?: Symbol;          // Cached name resolution result
-        flags?: NodeCheckFlags;           // Set of flags specific to Node
-        enumMemberValue?: number;         // Constant value of enum member
-        isIllegalTypeReferenceInConstraint?: boolean; // Is type reference in constraint refers to the type parameter from the same list
-        isVisible?: boolean;              // Is this node visible
-        generatedName?: string;           // Generated name for module, enum, or import declaration
-        generatedNames?: Map<string>;     // Generated names table for source file
-        assignmentChecks?: Map<boolean>;  // Cache of assignment checks
-        hasReportedStatementInAmbientContext?: boolean;  // Cache boolean if we report statements in ambient context
-        importOnRightSide?: Symbol;       // for import declarations - import that appear on the right side
-    }
-
-    export const enum TypeFlags {
-        Any                     = 0x00000001,
-        String                  = 0x00000002,
-        Number                  = 0x00000004,
-        Boolean                 = 0x00000008,
-        Void                    = 0x00000010,
-        Undefined               = 0x00000020,
-        Null                    = 0x00000040,
-        Enum                    = 0x00000080,  // Enum type
-        StringLiteral           = 0x00000100,  // String literal type
-        TypeParameter           = 0x00000200,  // Type parameter
-        Class                   = 0x00000400,  // Class
-        Interface               = 0x00000800,  // Interface
-        Reference               = 0x00001000,  // Generic type reference
-        Tuple                   = 0x00002000,  // Tuple
-        Union                   = 0x00004000,  // Union
-        Anonymous               = 0x00008000,  // Anonymous
-        FromSignature           = 0x00010000,  // Created for signature assignment check
-        ObjectLiteral           = 0x00020000,  // Originates in an object literal
-        ContainsUndefinedOrNull = 0x00040000,  // Type is or contains Undefined or Null type
-        ContainsObjectLiteral   = 0x00080000,  // Type is or contains object literal type
-        ESSymbol                = 0x00100000,  // Type of symbol primitive introduced in ES6
-
-        Intrinsic = Any | String | Number | Boolean | ESSymbol | Void | Undefined | Null,
-        Primitive = String | Number | Boolean | ESSymbol | Void | Undefined | Null | StringLiteral | Enum,
-        StringLike = String | StringLiteral,
-        NumberLike = Number | Enum,
-        ObjectType = Class | Interface | Reference | Tuple | Anonymous,
-        RequiresWidening = ContainsUndefinedOrNull | ContainsObjectLiteral
-    }
-
-    // Properties common to all types
-    export interface Type {
-        flags: TypeFlags;  // Flags
-        id: number;        // Unique ID
-        symbol?: Symbol;   // Symbol associated with type (if any)
-    }
-
-    // Intrinsic types (TypeFlags.Intrinsic)
-    export interface IntrinsicType extends Type {
-        intrinsicName: string;  // Name of intrinsic type
-    }
-
-    // String literal types (TypeFlags.StringLiteral)
-    export interface StringLiteralType extends Type {
-        text: string;  // Text of string literal
-    }
-
-    // Object types (TypeFlags.ObjectType)
-    export interface ObjectType extends Type { }
-
-    // Class and interface types (TypeFlags.Class and TypeFlags.Interface)
-    export interface InterfaceType extends ObjectType {
-        typeParameters: TypeParameter[];           // Type parameters (undefined if non-generic)
-        baseTypes: ObjectType[];                   // Base types
-        declaredProperties: Symbol[];              // Declared members
-        declaredCallSignatures: Signature[];       // Declared call signatures
-        declaredConstructSignatures: Signature[];  // Declared construct signatures
-        declaredStringIndexType: Type;             // Declared string index type
-        declaredNumberIndexType: Type;             // Declared numeric index type
-    }
-
-    // Type references (TypeFlags.Reference)
-    export interface TypeReference extends ObjectType {
-        target: GenericType;    // Type reference target
-        typeArguments: Type[];  // Type reference type arguments
-    }
-
-    // Generic class and interface types
-    export interface GenericType extends InterfaceType, TypeReference {
-        instantiations: Map<TypeReference>;   // Generic instantiation cache
-    }
-
-    export interface TupleType extends ObjectType {
-        elementTypes: Type[];          // Element types
-        baseArrayType: TypeReference;  // Array<T> where T is best common type of element types
-    }
-
-    export interface UnionType extends Type {
-        types: Type[];                    // Constituent types
-        resolvedProperties: SymbolTable;  // Cache of resolved properties
-    }
-
-    // Resolved object or union type
-    export interface ResolvedType extends ObjectType, UnionType {
-        members: SymbolTable;              // Properties by name
-        properties: Symbol[];              // Properties
-        callSignatures: Signature[];       // Call signatures of type
-        constructSignatures: Signature[];  // Construct signatures of type
-        stringIndexType: Type;             // String index type
-        numberIndexType: Type;             // Numeric index type
-    }
-
-    // Type parameters (TypeFlags.TypeParameter)
-    export interface TypeParameter extends Type {
-        constraint: Type;        // Constraint
-        target?: TypeParameter;  // Instantiation target
-        mapper?: TypeMapper;     // Instantiation mapper
-    }
-
-    export const enum SignatureKind {
-        Call,
-        Construct,
-    }
-
-    export interface Signature {
-        declaration: SignatureDeclaration;  // Originating declaration
-        typeParameters: TypeParameter[];    // Type parameters (undefined if non-generic)
-        parameters: Symbol[];               // Parameters
-        resolvedReturnType: Type;           // Resolved return type
-        minArgumentCount: number;           // Number of non-optional parameters
-        hasRestParameter: boolean;          // True if last parameter is rest parameter
-        hasStringLiterals: boolean;         // True if specialized
-        target?: Signature;                 // Instantiation target
-        mapper?: TypeMapper;                // Instantiation mapper
-        unionSignatures?: Signature[];      // Underlying signatures of a union signature
-        erasedSignatureCache?: Signature;   // Erased version of signature (deferred)
-        isolatedSignatureType?: ObjectType; // A manufactured type that just contains the signature for purposes of signature comparison
-    }
-
-    export const enum IndexKind {
-        String,
-        Number,
-    }
-
-    export interface TypeMapper {
-        (t: Type): Type;
-    }
-
-    // @internal
-    export interface TypeInferences {
-        primary: Type[];    // Inferences made directly to a type parameter
-        secondary: Type[];  // Inferences made to a type parameter in a union type
-        isFixed: boolean;   // Whether the type parameter is fixed, as defined in section 4.12.2 of the TypeScript spec
-                            // If a type parameter is fixed, no more inferences can be made for the type parameter
-    }
-
-    // @internal
-    export interface InferenceContext {
-        typeParameters: TypeParameter[];    // Type parameters for which inferences are made
-        inferUnionTypes: boolean;           // Infer union types for disjoint candidates (otherwise undefinedType)
-        inferences: TypeInferences[];       // Inferences made for each type parameter
-        inferredTypes: Type[];              // Inferred type for each type parameter
-        failedTypeParameterIndex?: number;  // Index of type parameter for which inference failed
-        // It is optional because in contextual signature instantiation, nothing fails
-    }
-
-    export interface DiagnosticMessage {
-        key: string;
-        category: DiagnosticCategory;
-        code: number;
-    }
-
-    // A linked list of formatted diagnostic messages to be used as part of a multiline message.
-    // It is built from the bottom up, leaving the head to be the "main" diagnostic.
-    // While it seems that DiagnosticMessageChain is structurally similar to DiagnosticMessage,
-    // the difference is that messages are all preformatted in DMC.
-    export interface DiagnosticMessageChain {
-        messageText: string;
-        category: DiagnosticCategory;
-        code: number;
-        next?: DiagnosticMessageChain;
-    }
-
-    export interface Diagnostic {
-        file: SourceFile;
-        start: number;
-        length: number;
-        messageText: string | DiagnosticMessageChain;
-        category: DiagnosticCategory;
-        code: number;
-    }
-
-    export enum DiagnosticCategory {
-        Warning,
-        Error,
-        Message,
-    }
-
-    export interface CompilerOptions {
-        allowNonTsExtensions?: boolean;
-        charset?: string;
-        codepage?: number;
-        declaration?: boolean;
-        diagnostics?: boolean;
-        emitBOM?: boolean;
-        help?: boolean;
-        listFiles?: boolean;
-        locale?: string;
-        mapRoot?: string;
-        module?: ModuleKind;
-        noEmit?: boolean;
-        noEmitOnError?: boolean;
-        noErrorTruncation?: boolean;
-        noImplicitAny?: boolean;
-        noLib?: boolean;
-        noLibCheck?: boolean;
-        noResolve?: boolean;
-        out?: string;
-        outDir?: string;
-        preserveConstEnums?: boolean;
-        project?: string;
-        removeComments?: boolean;
-        sourceMap?: boolean;
-        sourceRoot?: string;
-        suppressImplicitAnyIndexErrors?: boolean;
-        target?: ScriptTarget;
-        version?: boolean;
-        watch?: boolean;
-        /* @internal */ stripInternal?: boolean;
-<<<<<<< HEAD
-        /* @internal */ preserveNewLines?: boolean;
-=======
-        /* @internal */ cacheDownlevelForOfLength?: boolean;
->>>>>>> 78197ed6
-        [option: string]: string | number | boolean;
-    }
-
-    export const enum ModuleKind {
-        None = 0,
-        CommonJS = 1,
-        AMD = 2,
-    }
-
-    export interface LineAndCharacter {
-        line: number;
-        /*
-         * This value denotes the character position in line and is different from the 'column' because of tab characters.
-         */
-        character: number;
-    }
-
-    export const enum ScriptTarget {
-        ES3 = 0,
-        ES5 = 1,
-        ES6 = 2,
-        Latest = ES6,
-    }
-
-    export interface ParsedCommandLine {
-        options: CompilerOptions;
-        fileNames: string[];
-        errors: Diagnostic[];
-    }
-
-    export interface CommandLineOption {
-        name: string;
-        type: string | Map<number>;         // "string", "number", "boolean", or an object literal mapping named values to actual values
-        isFilePath?: boolean;               // True if option value is a path or fileName
-        shortName?: string;                 // A short mnemonic for convenience - for instance, 'h' can be used in place of 'help'
-        description?: DiagnosticMessage;    // The message describing what the command line switch does
-        paramType?: DiagnosticMessage;      // The name to be used for a non-boolean option's parameter
-        error?: DiagnosticMessage;          // The error given when the argument does not fit a customized 'type'
-        experimental?: boolean;
-    }
-
-    export const enum CharacterCodes {
-        nullCharacter = 0,
-        maxAsciiCharacter = 0x7F,
-
-        lineFeed = 0x0A,              // \n
-        carriageReturn = 0x0D,        // \r
-        lineSeparator = 0x2028,
-        paragraphSeparator = 0x2029,
-        nextLine = 0x0085,
-
-        // Unicode 3.0 space characters
-        space = 0x0020,   // " "
-        nonBreakingSpace = 0x00A0,   //
-        enQuad = 0x2000,
-        emQuad = 0x2001,
-        enSpace = 0x2002,
-        emSpace = 0x2003,
-        threePerEmSpace = 0x2004,
-        fourPerEmSpace = 0x2005,
-        sixPerEmSpace = 0x2006,
-        figureSpace = 0x2007,
-        punctuationSpace = 0x2008,
-        thinSpace = 0x2009,
-        hairSpace = 0x200A,
-        zeroWidthSpace = 0x200B,
-        narrowNoBreakSpace = 0x202F,
-        ideographicSpace = 0x3000,
-        mathematicalSpace = 0x205F,
-        ogham = 0x1680,
-
-        _ = 0x5F,
-        $ = 0x24,
-
-        _0 = 0x30,
-        _1 = 0x31,
-        _2 = 0x32,
-        _3 = 0x33,
-        _4 = 0x34,
-        _5 = 0x35,
-        _6 = 0x36,
-        _7 = 0x37,
-        _8 = 0x38,
-        _9 = 0x39,
-
-        a = 0x61,
-        b = 0x62,
-        c = 0x63,
-        d = 0x64,
-        e = 0x65,
-        f = 0x66,
-        g = 0x67,
-        h = 0x68,
-        i = 0x69,
-        j = 0x6A,
-        k = 0x6B,
-        l = 0x6C,
-        m = 0x6D,
-        n = 0x6E,
-        o = 0x6F,
-        p = 0x70,
-        q = 0x71,
-        r = 0x72,
-        s = 0x73,
-        t = 0x74,
-        u = 0x75,
-        v = 0x76,
-        w = 0x77,
-        x = 0x78,
-        y = 0x79,
-        z = 0x7A,
-
-        A = 0x41,
-        B = 0x42,
-        C = 0x43,
-        D = 0x44,
-        E = 0x45,
-        F = 0x46,
-        G = 0x47,
-        H = 0x48,
-        I = 0x49,
-        J = 0x4A,
-        K = 0x4B,
-        L = 0x4C,
-        M = 0x4D,
-        N = 0x4E,
-        O = 0x4F,
-        P = 0x50,
-        Q = 0x51,
-        R = 0x52,
-        S = 0x53,
-        T = 0x54,
-        U = 0x55,
-        V = 0x56,
-        W = 0x57,
-        X = 0x58,
-        Y = 0x59,
-        Z = 0x5a,
-
-        ampersand = 0x26,             // &
-        asterisk = 0x2A,              // *
-        at = 0x40,                    // @
-        backslash = 0x5C,             // \
-        backtick = 0x60,              // `
-        bar = 0x7C,                   // |
-        caret = 0x5E,                 // ^
-        closeBrace = 0x7D,            // }
-        closeBracket = 0x5D,          // ]
-        closeParen = 0x29,            // )
-        colon = 0x3A,                 // :
-        comma = 0x2C,                 // ,
-        dot = 0x2E,                   // .
-        doubleQuote = 0x22,           // "
-        equals = 0x3D,                // =
-        exclamation = 0x21,           // !
-        greaterThan = 0x3E,           // >
-        hash = 0x23,                  // #
-        lessThan = 0x3C,              // <
-        minus = 0x2D,                 // -
-        openBrace = 0x7B,             // {
-        openBracket = 0x5B,           // [
-        openParen = 0x28,             // (
-        percent = 0x25,               // %
-        plus = 0x2B,                  // +
-        question = 0x3F,              // ?
-        semicolon = 0x3B,             // ;
-        singleQuote = 0x27,           // '
-        slash = 0x2F,                 // /
-        tilde = 0x7E,                 // ~
-
-        backspace = 0x08,             // \b
-        formFeed = 0x0C,              // \f
-        byteOrderMark = 0xFEFF,
-        tab = 0x09,                   // \t
-        verticalTab = 0x0B,           // \v
-    }
-
-    export interface CancellationToken {
-        isCancellationRequested(): boolean;
-    }
-
-    export interface CompilerHost {
-        getSourceFile(fileName: string, languageVersion: ScriptTarget, onError?: (message: string) => void): SourceFile;
-        getDefaultLibFileName(options: CompilerOptions): string;
-        getCancellationToken? (): CancellationToken;
-        writeFile: WriteFileCallback;
-        getCurrentDirectory(): string;
-        getCanonicalFileName(fileName: string): string;
-        useCaseSensitiveFileNames(): boolean;
-        getNewLine(): string;
-    }
-
-    export interface TextSpan {
-        start: number;
-        length: number;
-    }
-
-    export interface TextChangeRange {
-        span: TextSpan;
-        newLength: number;
-    }
-
-    // @internal
-    export interface DiagnosticCollection {
-        // Adds a diagnostic to this diagnostic collection.
-        add(diagnostic: Diagnostic): void;
-
-        // Gets all the diagnostics that aren't associated with a file.
-        getGlobalDiagnostics(): Diagnostic[];
-
-        // If fileName is provided, gets all the diagnostics associated with that file name.
-        // Otherwise, returns all the diagnostics (global and file associated) in this colletion.
-        getDiagnostics(fileName?: string): Diagnostic[];
-
-        // Gets a count of how many times this collection has been modified.  This value changes
-        // each time 'add' is called (regardless of whether or not an equivalent diagnostic was
-        // already in the collection).  As such, it can be used as a simple way to tell if any
-        // operation caused diagnostics to be returned by storing and comparing the return value
-        // of this method before/after the operation is performed.
-        getModificationCount(): number;
-    }
-}
+module ts {
+    export interface Map<T> {
+        [index: string]: T;
+    }
+
+    export interface TextRange {
+        pos: number;
+        end: number;
+    }
+
+    // token > SyntaxKind.Identifer => token is a keyword
+    export const enum SyntaxKind {
+        Unknown,
+        EndOfFileToken,
+        SingleLineCommentTrivia,
+        MultiLineCommentTrivia,
+        NewLineTrivia,
+        WhitespaceTrivia,
+        // We detect and provide better error recovery when we encounter a git merge marker.  This
+        // allows us to edit files with git-conflict markers in them in a much more pleasant manner.
+        ConflictMarkerTrivia,
+        // Literals
+        NumericLiteral,
+        StringLiteral,
+        RegularExpressionLiteral,
+        NoSubstitutionTemplateLiteral,
+        // Pseudo-literals
+        TemplateHead,
+        TemplateMiddle,
+        TemplateTail,
+        // Punctuation
+        OpenBraceToken,
+        CloseBraceToken,
+        OpenParenToken,
+        CloseParenToken,
+        OpenBracketToken,
+        CloseBracketToken,
+        DotToken,
+        DotDotDotToken,
+        SemicolonToken,
+        CommaToken,
+        LessThanToken,
+        GreaterThanToken,
+        LessThanEqualsToken,
+        GreaterThanEqualsToken,
+        EqualsEqualsToken,
+        ExclamationEqualsToken,
+        EqualsEqualsEqualsToken,
+        ExclamationEqualsEqualsToken,
+        EqualsGreaterThanToken,
+        PlusToken,
+        MinusToken,
+        AsteriskToken,
+        SlashToken,
+        PercentToken,
+        PlusPlusToken,
+        MinusMinusToken,
+        LessThanLessThanToken,
+        GreaterThanGreaterThanToken,
+        GreaterThanGreaterThanGreaterThanToken,
+        AmpersandToken,
+        BarToken,
+        CaretToken,
+        ExclamationToken,
+        TildeToken,
+        AmpersandAmpersandToken,
+        BarBarToken,
+        QuestionToken,
+        ColonToken,
+        AtToken,
+        // Assignments
+        EqualsToken,
+        PlusEqualsToken,
+        MinusEqualsToken,
+        AsteriskEqualsToken,
+        SlashEqualsToken,
+        PercentEqualsToken,
+        LessThanLessThanEqualsToken,
+        GreaterThanGreaterThanEqualsToken,
+        GreaterThanGreaterThanGreaterThanEqualsToken,
+        AmpersandEqualsToken,
+        BarEqualsToken,
+        CaretEqualsToken,
+        // Identifiers
+        Identifier,
+        // Reserved words
+        BreakKeyword,
+        CaseKeyword,
+        CatchKeyword,
+        ClassKeyword,
+        ConstKeyword,
+        ContinueKeyword,
+        DebuggerKeyword,
+        DefaultKeyword,
+        DeleteKeyword,
+        DoKeyword,
+        ElseKeyword,
+        EnumKeyword,
+        ExportKeyword,
+        ExtendsKeyword,
+        FalseKeyword,
+        FinallyKeyword,
+        ForKeyword,
+        FunctionKeyword,
+        IfKeyword,
+        ImportKeyword,
+        InKeyword,
+        InstanceOfKeyword,
+        NewKeyword,
+        NullKeyword,
+        ReturnKeyword,
+        SuperKeyword,
+        SwitchKeyword,
+        ThisKeyword,
+        ThrowKeyword,
+        TrueKeyword,
+        TryKeyword,
+        TypeOfKeyword,
+        VarKeyword,
+        VoidKeyword,
+        WhileKeyword,
+        WithKeyword,
+        // Strict mode reserved words
+        AsKeyword,
+        ImplementsKeyword,
+        InterfaceKeyword,
+        LetKeyword,
+        PackageKeyword,
+        PrivateKeyword,
+        ProtectedKeyword,
+        PublicKeyword,
+        StaticKeyword,
+        YieldKeyword,
+        // Contextual keywords
+        AnyKeyword,
+        BooleanKeyword,
+        ConstructorKeyword,
+        DeclareKeyword,
+        GetKeyword,
+        ModuleKeyword,
+        RequireKeyword,
+        NumberKeyword,
+        SetKeyword,
+        StringKeyword,
+        SymbolKeyword,
+        TypeKeyword,
+        FromKeyword,
+        OfKeyword, // LastKeyword and LastToken
+
+        // Parse tree nodes
+
+        // Names
+        QualifiedName,
+        ComputedPropertyName,
+        // Signature elements
+        TypeParameter,
+        Parameter,
+        Decorator,
+        // TypeMember
+        PropertySignature,
+        PropertyDeclaration,
+        MethodSignature,
+        MethodDeclaration,
+        Constructor,
+        GetAccessor,
+        SetAccessor,
+        CallSignature,
+        ConstructSignature,
+        IndexSignature,
+        // Type
+        TypeReference,
+        FunctionType,
+        ConstructorType,
+        TypeQuery,
+        TypeLiteral,
+        ArrayType,
+        TupleType,
+        UnionType,
+        ParenthesizedType,
+        // Binding patterns
+        ObjectBindingPattern,
+        ArrayBindingPattern,
+        BindingElement,
+        // Expression
+        ArrayLiteralExpression,
+        ObjectLiteralExpression,
+        PropertyAccessExpression,
+        ElementAccessExpression,
+        CallExpression,
+        NewExpression,
+        TaggedTemplateExpression,
+        TypeAssertionExpression,
+        ParenthesizedExpression,
+        FunctionExpression,
+        ArrowFunction,
+        DeleteExpression,
+        TypeOfExpression,
+        VoidExpression,
+        PrefixUnaryExpression,
+        PostfixUnaryExpression,
+        BinaryExpression,
+        ConditionalExpression,
+        TemplateExpression,
+        YieldExpression,
+        SpreadElementExpression,
+        OmittedExpression,
+        // Misc
+        TemplateSpan,
+        // Element
+        Block,
+        VariableStatement,
+        EmptyStatement,
+        ExpressionStatement,
+        IfStatement,
+        DoStatement,
+        WhileStatement,
+        ForStatement,
+        ForInStatement,
+        ForOfStatement,
+        ContinueStatement,
+        BreakStatement,
+        ReturnStatement,
+        WithStatement,
+        SwitchStatement,
+        LabeledStatement,
+        ThrowStatement,
+        TryStatement,
+        DebuggerStatement,
+        VariableDeclaration,
+        VariableDeclarationList,
+        FunctionDeclaration,
+        ClassDeclaration,
+        InterfaceDeclaration,
+        TypeAliasDeclaration,
+        EnumDeclaration,
+        ModuleDeclaration,
+        ModuleBlock,
+        CaseBlock,
+        ImportEqualsDeclaration,
+        ImportDeclaration,
+        ImportClause,
+        NamespaceImport,
+        NamedImports,
+        ImportSpecifier,
+        ExportAssignment,
+        ExportDeclaration,
+        NamedExports,
+        ExportSpecifier,
+        MissingDeclaration,
+
+        // Module references
+        ExternalModuleReference,
+
+        // Clauses
+        CaseClause,
+        DefaultClause,
+        HeritageClause,
+        CatchClause,
+
+        // Property assignments
+        PropertyAssignment,
+        ShorthandPropertyAssignment,
+
+        // Enum
+        EnumMember,
+        // Top-level nodes
+        SourceFile,
+
+        // Synthesized list
+        SyntaxList,
+        // Enum value count
+        Count,
+        // Markers
+        FirstAssignment = EqualsToken,
+        LastAssignment = CaretEqualsToken,
+        FirstReservedWord = BreakKeyword,
+        LastReservedWord = WithKeyword,
+        FirstKeyword = BreakKeyword,
+        LastKeyword = OfKeyword,
+        FirstFutureReservedWord = ImplementsKeyword,
+        LastFutureReservedWord = YieldKeyword,
+        FirstTypeNode = TypeReference,
+        LastTypeNode = ParenthesizedType,
+        FirstPunctuation = OpenBraceToken,
+        LastPunctuation = CaretEqualsToken,
+        FirstToken = Unknown,
+        LastToken = LastKeyword,
+        FirstTriviaToken = SingleLineCommentTrivia,
+        LastTriviaToken = ConflictMarkerTrivia,
+        FirstLiteralToken = NumericLiteral,
+        LastLiteralToken = NoSubstitutionTemplateLiteral,
+        FirstTemplateToken = NoSubstitutionTemplateLiteral,
+        LastTemplateToken = TemplateTail,
+        FirstBinaryOperator = LessThanToken,
+        LastBinaryOperator = CaretEqualsToken,
+        FirstNode = QualifiedName,
+    }
+
+    export const enum NodeFlags {
+        Export =            0x00000001,  // Declarations
+        Ambient =           0x00000002,  // Declarations
+        Public =            0x00000010,  // Property/Method
+        Private =           0x00000020,  // Property/Method
+        Protected =         0x00000040,  // Property/Method
+        Static =            0x00000080,  // Property/Method
+        Default =           0x00000100,  // Function/Class (export default declaration)
+        MultiLine =         0x00000200,  // Multi-line array or object literal
+        Synthetic =         0x00000400,  // Synthetic node (for full fidelity)
+        DeclarationFile =   0x00000800,  // Node is a .d.ts file
+        Let =               0x00001000,  // Variable declaration
+        Const =             0x00002000,  // Variable declaration
+        OctalLiteral =      0x00004000,
+        ExportContext =     0x00008000,  // Export context (initialized by binding)
+
+        Modifier = Export | Ambient | Public | Private | Protected | Static | Default,
+        AccessibilityModifier = Public | Private | Protected,
+        BlockScoped = Let | Const
+    }
+
+    export const enum ParserContextFlags {
+        // Set if this node was parsed in strict mode.  Used for grammar error checks, as well as
+        // checking if the node can be reused in incremental settings.
+        StrictMode = 1 << 0,
+
+        // If this node was parsed in a context where 'in-expressions' are not allowed.
+        DisallowIn = 1 << 1,
+
+        // If this node was parsed in the 'yield' context created when parsing a generator.
+        Yield = 1 << 2,
+
+        // If this node was parsed in the parameters of a generator.
+        GeneratorParameter = 1 << 3,
+
+        // If this node was parsed as part of a decorator
+        Decorator = 1 << 4,
+
+        // If the parser encountered an error when parsing the code that created this node.  Note
+        // the parser only sets this directly on the node it creates right after encountering the
+        // error.
+        ThisNodeHasError = 1 << 5,
+
+        // Context flags set directly by the parser.
+        ParserGeneratedFlags = StrictMode | DisallowIn | Yield | GeneratorParameter | Decorator | ThisNodeHasError,
+
+        // Context flags computed by aggregating child flags upwards.
+
+        // Used during incremental parsing to determine if this node or any of its children had an
+        // error.  Computed only once and then cached.
+        ThisNodeOrAnySubNodesHasError = 1 << 6,
+
+        // Used to know if we've computed data from children and cached it in this node.
+        HasAggregatedChildData = 1 << 7
+    }
+
+    export const enum RelationComparisonResult {
+        Succeeded = 1, // Should be truthy
+        Failed = 2,
+        FailedAndReported = 3
+    }
+
+    export interface Node extends TextRange {
+        kind: SyntaxKind;
+        flags: NodeFlags;
+        // Specific context the parser was in when this node was created.  Normally undefined.
+        // Only set when the parser was in some interesting context (like async/yield).
+        parserContextFlags?: ParserContextFlags;
+        decorators?: NodeArray<Decorator>;  // Array of decorators (in document order)
+        modifiers?: ModifiersArray;         // Array of modifiers
+        id?: number;                        // Unique id (used to look up NodeLinks)
+        parent?: Node;                      // Parent node (initialized by binding)
+        symbol?: Symbol;                    // Symbol declared by node (initialized by binding)
+        locals?: SymbolTable;               // Locals associated with node (initialized by binding)
+        nextContainer?: Node;               // Next container in declaration order (initialized by binding)
+        localSymbol?: Symbol;               // Local symbol declared by node (initialized by binding only for exported nodes)
+    }
+
+    export interface NodeArray<T> extends Array<T>, TextRange {
+        hasTrailingComma?: boolean;
+    }
+
+    export interface ModifiersArray extends NodeArray<Node> {
+        flags: number;
+    }
+
+    export interface Identifier extends PrimaryExpression {
+        text: string;                 // Text of identifier (with escapes converted to characters)
+    }
+
+    export interface QualifiedName extends Node {
+        // Must have same layout as PropertyAccess
+        left: EntityName;
+        right: Identifier;
+    }
+
+    export type EntityName = Identifier | QualifiedName;
+
+    export type DeclarationName = Identifier | LiteralExpression | ComputedPropertyName | BindingPattern;
+
+    export interface Declaration extends Node {
+        _declarationBrand: any;
+        name?: DeclarationName;
+    }
+
+    export interface ComputedPropertyName extends Node {
+        expression: Expression;
+    }
+
+    export interface Decorator extends Node {
+        expression: LeftHandSideExpression;
+    }
+
+    export interface TypeParameterDeclaration extends Declaration {
+        name: Identifier;
+        constraint?: TypeNode;
+
+        // For error recovery purposes.
+        expression?: Expression;
+    }
+
+    export interface SignatureDeclaration extends Declaration {
+        typeParameters?: NodeArray<TypeParameterDeclaration>;
+        parameters: NodeArray<ParameterDeclaration>;
+        type?: TypeNode;
+    }
+
+    // SyntaxKind.VariableDeclaration
+    export interface VariableDeclaration extends Declaration {
+        parent?: VariableDeclarationList;
+        name: Identifier | BindingPattern;  // Declared variable name
+        type?: TypeNode;                    // Optional type annotation
+        initializer?: Expression;           // Optional initializer
+    }
+
+    export interface VariableDeclarationList extends Node {
+        declarations: NodeArray<VariableDeclaration>;
+    }
+
+    // SyntaxKind.Parameter
+    export interface ParameterDeclaration extends Declaration {
+        dotDotDotToken?: Node;              // Present on rest parameter
+        name: Identifier | BindingPattern;  // Declared parameter name
+        questionToken?: Node;               // Present on optional parameter
+        type?: TypeNode;                    // Optional type annotation
+        initializer?: Expression;           // Optional initializer
+    }
+
+    // SyntaxKind.BindingElement
+    export interface BindingElement extends Declaration {
+        propertyName?: Identifier;          // Binding property name (in object binding pattern)
+        dotDotDotToken?: Node;              // Present on rest binding element
+        name: Identifier | BindingPattern;  // Declared binding element name
+        initializer?: Expression;           // Optional initializer
+    }
+
+    // SyntaxKind.Property
+    export interface PropertyDeclaration extends Declaration, ClassElement {
+        name: DeclarationName;              // Declared property name
+        questionToken?: Node;               // Present on optional property
+        type?: TypeNode;                    // Optional type annotation
+        initializer?: Expression;           // Optional initializer
+    }
+
+    export interface ObjectLiteralElement extends Declaration {
+        _objectLiteralBrandBrand: any;
+    }
+
+    // SyntaxKind.PropertyAssignment
+    export interface PropertyAssignment extends ObjectLiteralElement {
+        _propertyAssignmentBrand: any;
+        name: DeclarationName;
+        questionToken?: Node;
+        initializer: Expression;
+    }
+
+    // SyntaxKind.ShorthandPropertyAssignment
+    export interface ShorthandPropertyAssignment extends ObjectLiteralElement {
+        name: Identifier;
+        questionToken?: Node;
+    }
+
+    // SyntaxKind.VariableDeclaration
+    // SyntaxKind.Parameter
+    // SyntaxKind.BindingElement
+    // SyntaxKind.Property
+    // SyntaxKind.PropertyAssignment
+    // SyntaxKind.ShorthandPropertyAssignment
+    // SyntaxKind.EnumMember
+    export interface VariableLikeDeclaration extends Declaration {
+        propertyName?: Identifier;
+        dotDotDotToken?: Node;
+        name: DeclarationName;
+        questionToken?: Node;
+        type?: TypeNode;
+        initializer?: Expression;
+    }
+
+    export interface BindingPattern extends Node {
+        elements: NodeArray<BindingElement>;
+    }
+
+    /**
+     * Several node kinds share function-like features such as a signature,
+     * a name, and a body. These nodes should extend FunctionLikeDeclaration.
+     * Examples:
+     *  FunctionDeclaration
+     *  MethodDeclaration
+     *  AccessorDeclaration
+     */
+    export interface FunctionLikeDeclaration extends SignatureDeclaration {
+        _functionLikeDeclarationBrand: any;
+
+        asteriskToken?: Node;
+        questionToken?: Node;
+        body?: Block | Expression;
+    }
+
+    export interface FunctionDeclaration extends FunctionLikeDeclaration, Statement {
+        name?: Identifier;
+        body?: Block;
+    }
+
+    // Note that a MethodDeclaration is considered both a ClassElement and an ObjectLiteralElement.
+    // Both the grammars for ClassDeclaration and ObjectLiteralExpression allow for MethodDeclarations
+    // as child elements, and so a MethodDeclaration satisfies both interfaces.  This avoids the
+    // alternative where we would need separate kinds/types for ClassMethodDeclaration and
+    // ObjectLiteralMethodDeclaration, which would look identical.
+    //
+    // Because of this, it may be necessary to determine what sort of MethodDeclaration you have
+    // at later stages of the compiler pipeline.  In that case, you can either check the parent kind
+    // of the method, or use helpers like isObjectLiteralMethodDeclaration
+    export interface MethodDeclaration extends FunctionLikeDeclaration, ClassElement, ObjectLiteralElement {
+        body?: Block;
+    }
+
+    export interface ConstructorDeclaration extends FunctionLikeDeclaration, ClassElement {
+        body?: Block;
+    }
+
+    // See the comment on MethodDeclaration for the intuition behind AccessorDeclaration being a
+    // ClassElement and an ObjectLiteralElement.
+    export interface AccessorDeclaration extends FunctionLikeDeclaration, ClassElement, ObjectLiteralElement {
+        _accessorDeclarationBrand: any;
+        body: Block;
+    }
+
+    export interface IndexSignatureDeclaration extends SignatureDeclaration, ClassElement {
+        _indexSignatureDeclarationBrand: any;
+    }
+
+    export interface TypeNode extends Node {
+        _typeNodeBrand: any;
+    }
+
+    export interface FunctionOrConstructorTypeNode extends TypeNode, SignatureDeclaration {
+        _functionOrConstructorTypeNodeBrand: any;
+    }
+
+    export interface TypeReferenceNode extends TypeNode {
+        typeName: EntityName;
+        typeArguments?: NodeArray<TypeNode>;
+    }
+
+    export interface TypeQueryNode extends TypeNode {
+        exprName: EntityName;
+    }
+
+    // A TypeLiteral is the declaration node for an anonymous symbol.
+    export interface TypeLiteralNode extends TypeNode, Declaration {
+        members: NodeArray<Node>;
+    }
+
+    export interface ArrayTypeNode extends TypeNode {
+        elementType: TypeNode;
+    }
+
+    export interface TupleTypeNode extends TypeNode {
+        elementTypes: NodeArray<TypeNode>;
+    }
+
+    export interface UnionTypeNode extends TypeNode {
+        types: NodeArray<TypeNode>;
+    }
+
+    export interface ParenthesizedTypeNode extends TypeNode {
+        type: TypeNode;
+    }
+
+    export interface StringLiteralTypeNode extends LiteralExpression, TypeNode { }
+
+    // Note: 'brands' in our syntax nodes serve to give us a small amount of nominal typing.
+    // Consider 'Expression'.  Without the brand, 'Expression' is actually no different
+    // (structurally) than 'Node'.  Because of this you can pass any Node to a function that
+    // takes an Expression without any error.  By using the 'brands' we ensure that the type
+    // checker actually thinks you have something of the right type.  Note: the brands are
+    // never actually given values.  At runtime they have zero cost.
+
+    export interface Expression extends Node {
+        _expressionBrand: any;
+        contextualType?: Type;  // Used to temporarily assign a contextual type during overload resolution
+    }
+
+    export interface UnaryExpression extends Expression {
+        _unaryExpressionBrand: any;
+    }
+
+    export interface PrefixUnaryExpression extends UnaryExpression {
+        operator: SyntaxKind;
+        operand: UnaryExpression;
+    }
+
+    export interface PostfixUnaryExpression extends PostfixExpression {
+        operand: LeftHandSideExpression;
+        operator: SyntaxKind;
+    }
+
+    export interface PostfixExpression extends UnaryExpression {
+        _postfixExpressionBrand: any;
+    }
+
+    export interface LeftHandSideExpression extends PostfixExpression {
+        _leftHandSideExpressionBrand: any;
+    }
+
+    export interface MemberExpression extends LeftHandSideExpression {
+        _memberExpressionBrand: any;
+    }
+
+    export interface PrimaryExpression extends MemberExpression {
+        _primaryExpressionBrand: any;
+    }
+
+    export interface DeleteExpression extends UnaryExpression {
+        expression: UnaryExpression;
+    }
+
+    export interface TypeOfExpression extends UnaryExpression {
+        expression: UnaryExpression;
+    }
+
+    export interface VoidExpression extends UnaryExpression {
+        expression: UnaryExpression;
+    }
+
+    export interface YieldExpression extends Expression {
+        asteriskToken?: Node;
+        expression: Expression;
+    }
+
+    export interface BinaryExpression extends Expression {
+        left: Expression;
+        operatorToken: Node;
+        right: Expression;
+    }
+
+    export interface ConditionalExpression extends Expression {
+        condition: Expression;
+        questionToken: Node;
+        whenTrue: Expression;
+        colonToken: Node;
+        whenFalse: Expression;
+    }
+
+    export interface FunctionExpression extends PrimaryExpression, FunctionLikeDeclaration {
+        name?: Identifier;
+        body: Block | Expression;  // Required, whereas the member inherited from FunctionDeclaration is optional
+    }
+
+    export interface ArrowFunction extends Expression, FunctionLikeDeclaration {
+        equalsGreaterThanToken: Node;
+    }
+
+    // The text property of a LiteralExpression stores the interpreted value of the literal in text form. For a StringLiteral,
+    // or any literal of a template, this means quotes have been removed and escapes have been converted to actual characters.
+    // For a NumericLiteral, the stored value is the toString() representation of the number. For example 1, 1.00, and 1e0 are all stored as just "1".
+    export interface LiteralExpression extends PrimaryExpression {
+        text: string;
+        isUnterminated?: boolean;
+        hasExtendedUnicodeEscape?: boolean;
+    }
+
+    export interface StringLiteralExpression extends LiteralExpression {
+        _stringLiteralExpressionBrand: any;
+    }
+
+    export interface TemplateExpression extends PrimaryExpression {
+        head: LiteralExpression;
+        templateSpans: NodeArray<TemplateSpan>;
+    }
+
+    // Each of these corresponds to a substitution expression and a template literal, in that order.
+    // The template literal must have kind TemplateMiddleLiteral or TemplateTailLiteral.
+    export interface TemplateSpan extends Node {
+        expression: Expression;
+        literal: LiteralExpression;
+    }
+
+    export interface ParenthesizedExpression extends PrimaryExpression {
+        expression: Expression;
+    }
+
+    export interface ArrayLiteralExpression extends PrimaryExpression {
+        elements: NodeArray<Expression>;
+    }
+
+    export interface SpreadElementExpression extends Expression {
+        expression: Expression;
+    }
+
+    // An ObjectLiteralExpression is the declaration node for an anonymous symbol.
+    export interface ObjectLiteralExpression extends PrimaryExpression, Declaration {
+        properties: NodeArray<ObjectLiteralElement>;
+    }
+
+    export interface PropertyAccessExpression extends MemberExpression {
+        expression: LeftHandSideExpression;
+        dotToken: Node;
+        name: Identifier;
+    }
+
+    export interface ElementAccessExpression extends MemberExpression {
+        expression: LeftHandSideExpression;
+        argumentExpression?: Expression;
+    }
+
+    export interface CallExpression extends LeftHandSideExpression {
+        expression: LeftHandSideExpression;
+        typeArguments?: NodeArray<TypeNode>;
+        arguments: NodeArray<Expression>;
+    }
+
+    export interface NewExpression extends CallExpression, PrimaryExpression { }
+
+    export interface TaggedTemplateExpression extends MemberExpression {
+        tag: LeftHandSideExpression;
+        template: LiteralExpression | TemplateExpression;
+    }
+
+    export type CallLikeExpression = CallExpression | NewExpression | TaggedTemplateExpression;
+
+    export interface TypeAssertion extends UnaryExpression {
+        type: TypeNode;
+        expression: UnaryExpression;
+    }
+
+    export interface Statement extends Node, ModuleElement {
+        _statementBrand: any;
+    }
+
+    export interface Block extends Statement {
+        statements: NodeArray<Statement>;
+    }
+
+    export interface VariableStatement extends Statement {
+        declarationList: VariableDeclarationList;
+    }
+
+    export interface ExpressionStatement extends Statement {
+        expression: Expression;
+    }
+
+    export interface IfStatement extends Statement {
+        expression: Expression;
+        thenStatement: Statement;
+        elseStatement?: Statement;
+    }
+
+    export interface IterationStatement extends Statement {
+        statement: Statement;
+    }
+
+    export interface DoStatement extends IterationStatement {
+        expression: Expression;
+    }
+
+    export interface WhileStatement extends IterationStatement {
+        expression: Expression;
+    }
+
+    export interface ForStatement extends IterationStatement {
+        initializer?: VariableDeclarationList | Expression;
+        condition?: Expression;
+        iterator?: Expression;
+    }
+
+    export interface ForInStatement extends IterationStatement {
+        initializer: VariableDeclarationList | Expression;
+        expression: Expression;
+    }
+
+    export interface ForOfStatement extends IterationStatement {
+        initializer: VariableDeclarationList | Expression;
+        expression: Expression;
+    }
+
+    export interface BreakOrContinueStatement extends Statement {
+        label?: Identifier;
+    }
+
+    export interface ReturnStatement extends Statement {
+        expression?: Expression;
+    }
+
+    export interface WithStatement extends Statement {
+        expression: Expression;
+        statement: Statement;
+    }
+
+    export interface SwitchStatement extends Statement {
+        expression: Expression;
+        caseBlock: CaseBlock;
+    }
+
+    export interface CaseBlock extends Node {
+        clauses: NodeArray<CaseOrDefaultClause>;
+    }
+
+    export interface CaseClause extends Node {
+        expression?: Expression;
+        statements: NodeArray<Statement>;
+    }
+
+    export interface DefaultClause extends Node {
+        statements: NodeArray<Statement>;
+    }
+
+    export type CaseOrDefaultClause = CaseClause | DefaultClause;
+
+    export interface LabeledStatement extends Statement {
+        label: Identifier;
+        statement: Statement;
+    }
+
+    export interface ThrowStatement extends Statement {
+        expression: Expression;
+    }
+
+    export interface TryStatement extends Statement {
+        tryBlock: Block;
+        catchClause?: CatchClause;
+        finallyBlock?: Block;
+    }
+
+    export interface CatchClause extends Node {
+        variableDeclaration: VariableDeclaration;
+        block: Block;
+    }
+
+    export interface ModuleElement extends Node {
+        _moduleElementBrand: any;
+    }
+
+    export interface ClassDeclaration extends Declaration, ModuleElement {
+        name?: Identifier;
+        typeParameters?: NodeArray<TypeParameterDeclaration>;
+        heritageClauses?: NodeArray<HeritageClause>;
+        members: NodeArray<ClassElement>;
+    }
+
+    export interface ClassElement extends Declaration {
+        _classElementBrand: any;
+    }
+
+    export interface InterfaceDeclaration extends Declaration, ModuleElement {
+        name: Identifier;
+        typeParameters?: NodeArray<TypeParameterDeclaration>;
+        heritageClauses?: NodeArray<HeritageClause>;
+        members: NodeArray<Declaration>;
+    }
+
+    export interface HeritageClause extends Node {
+        token: SyntaxKind;
+        types?: NodeArray<TypeReferenceNode>;
+    }
+
+    export interface TypeAliasDeclaration extends Declaration, ModuleElement {
+        name: Identifier;
+        type: TypeNode;
+    }
+
+    export interface EnumMember extends Declaration {
+        // This does include ComputedPropertyName, but the parser will give an error
+        // if it parses a ComputedPropertyName in an EnumMember
+        name: DeclarationName;
+        initializer?: Expression;
+    }
+
+    export interface EnumDeclaration extends Declaration, ModuleElement {
+        name: Identifier;
+        members: NodeArray<EnumMember>;
+    }
+
+    export interface ModuleDeclaration extends Declaration, ModuleElement {
+        name: Identifier | LiteralExpression;
+        body: ModuleBlock | ModuleDeclaration;
+    }
+
+    export interface ModuleBlock extends Node, ModuleElement {
+        statements: NodeArray<ModuleElement>
+    }
+
+    export interface ImportEqualsDeclaration extends Declaration, ModuleElement {
+        name: Identifier;
+
+        // 'EntityName' for an internal module reference, 'ExternalModuleReference' for an external
+        // module reference.
+        moduleReference: EntityName | ExternalModuleReference;
+    }
+
+    export interface ExternalModuleReference extends Node {
+        expression?: Expression;
+    }
+
+    // In case of:
+    // import "mod"  => importClause = undefined, moduleSpecifier = "mod"
+    // In rest of the cases, module specifier is string literal corresponding to module
+    // ImportClause information is shown at its declaration below.
+    export interface ImportDeclaration extends Statement, ModuleElement {
+        importClause?: ImportClause;
+        moduleSpecifier: Expression;
+    }
+
+    // In case of:
+    // import d from "mod" => name = d, namedBinding = undefined
+    // import * as ns from "mod" => name = undefined, namedBinding: NamespaceImport = { name: ns }
+    // import d, * as ns from "mod" => name = d, namedBinding: NamespaceImport = { name: ns }
+    // import { a, b as x } from "mod" => name = undefined, namedBinding: NamedImports = { elements: [{ name: a }, { name: x, propertyName: b}]}
+    // import d, { a, b as x } from "mod" => name = d, namedBinding: NamedImports = { elements: [{ name: a }, { name: x, propertyName: b}]}
+    export interface ImportClause extends Declaration {
+        name?: Identifier; // Default binding
+        namedBindings?: NamespaceImport | NamedImports;
+    }
+
+    export interface NamespaceImport extends Declaration {
+        name: Identifier;
+    }
+
+    export interface ExportDeclaration extends Declaration, ModuleElement {
+        exportClause?: NamedExports;
+        moduleSpecifier?: Expression;
+    }
+
+    export interface NamedImportsOrExports extends Node {
+        elements: NodeArray<ImportOrExportSpecifier>;
+    }
+
+    export type NamedImports = NamedImportsOrExports;
+    export type NamedExports = NamedImportsOrExports;
+
+    export interface ImportOrExportSpecifier extends Declaration {
+        propertyName?: Identifier;  // Name preceding "as" keyword (or undefined when "as" is absent)
+        name: Identifier;           // Declared name
+    }
+
+    export type ImportSpecifier = ImportOrExportSpecifier;
+    export type ExportSpecifier = ImportOrExportSpecifier;
+
+    export interface ExportAssignment extends Declaration, ModuleElement {
+        isExportEquals?: boolean;
+        expression?: Expression;
+        type?: TypeNode;
+    }
+
+    export interface FileReference extends TextRange {
+        fileName: string;
+    }
+
+    export interface CommentRange extends TextRange {
+        hasTrailingNewLine?: boolean;
+    }
+
+    // Source files are declarations when they are external modules.
+    export interface SourceFile extends Declaration {
+        statements: NodeArray<ModuleElement>;
+        endOfFileToken: Node;
+
+        fileName: string;
+        text: string;
+
+        amdDependencies: {path: string; name: string}[];
+        amdModuleName: string;
+        referencedFiles: FileReference[];
+
+        hasNoDefaultLib: boolean;
+
+        // The first node that causes this file to be an external module
+        externalModuleIndicator: Node;
+        languageVersion: ScriptTarget;
+        identifiers: Map<string>;
+
+        /* @internal */ nodeCount: number;
+        /* @internal */ identifierCount: number;
+        /* @internal */ symbolCount: number;
+
+        // File level diagnostics reported by the parser (includes diagnostics about /// references
+        // as well as code diagnostics).
+        /* @internal */ parseDiagnostics: Diagnostic[];
+
+        // File level diagnostics reported by the binder.
+        /* @internal */ bindDiagnostics: Diagnostic[];
+
+        // Stores a line map for the file.
+        // This field should never be used directly to obtain line map, use getLineMap function instead.
+        /* @internal */ lineMap: number[];
+    }
+
+    export interface ScriptReferenceHost {
+        getCompilerOptions(): CompilerOptions;
+        getSourceFile(fileName: string): SourceFile;
+        getCurrentDirectory(): string;
+    }
+
+    export interface WriteFileCallback {
+        (fileName: string, data: string, writeByteOrderMark: boolean, onError?: (message: string) => void): void;
+    }
+
+    export interface Program extends ScriptReferenceHost {
+        getSourceFiles(): SourceFile[];
+
+        /**
+         * Emits the JavaScript and declaration files.  If targetSourceFile is not specified, then
+         * the JavaScript and declaration files will be produced for all the files in this program.
+         * If targetSourceFile is specified, then only the JavaScript and declaration for that
+         * specific file will be generated.
+         *
+         * If writeFile is not specified then the writeFile callback from the compiler host will be
+         * used for writing the JavaScript and declaration files.  Otherwise, the writeFile parameter
+         * will be invoked when writing the JavaScript and declaration files.
+         */
+        emit(targetSourceFile?: SourceFile, writeFile?: WriteFileCallback): EmitResult;
+
+        getSyntacticDiagnostics(sourceFile?: SourceFile): Diagnostic[];
+        getGlobalDiagnostics(): Diagnostic[];
+        getSemanticDiagnostics(sourceFile?: SourceFile): Diagnostic[];
+        getDeclarationDiagnostics(sourceFile?: SourceFile): Diagnostic[];
+
+        // Gets a type checker that can be used to semantically analyze source fils in the program.
+        getTypeChecker(): TypeChecker;
+
+        getCommonSourceDirectory(): string;
+
+        // For testing purposes only.  Should not be used by any other consumers (including the
+        // language service).
+        /* @internal */ getDiagnosticsProducingTypeChecker(): TypeChecker;
+
+        /* @internal */ getNodeCount(): number;
+        /* @internal */ getIdentifierCount(): number;
+        /* @internal */ getSymbolCount(): number;
+        /* @internal */ getTypeCount(): number;
+    }
+
+    export interface SourceMapSpan {
+        emittedLine: number;    // Line number in the .js file
+        emittedColumn: number;  // Column number in the .js file
+        sourceLine: number;     // Line number in the .ts file
+        sourceColumn: number;   // Column number in the .ts file
+        nameIndex?: number;     // Optional name (index into names array) associated with this span
+        sourceIndex: number;    // .ts file (index into sources array) associated with this span*/
+    }
+
+    export interface SourceMapData {
+        sourceMapFilePath: string;       // Where the sourcemap file is written
+        jsSourceMappingURL: string;      // source map URL written in the .js file
+        sourceMapFile: string;           // Source map's file field - .js file name
+        sourceMapSourceRoot: string;     // Source map's sourceRoot field - location where the sources will be present if not ""
+        sourceMapSources: string[];      // Source map's sources field - list of sources that can be indexed in this source map
+        inputSourceFileNames: string[];  // Input source file (which one can use on program to get the file), 1:1 mapping with the sourceMapSources list
+        sourceMapNames?: string[];       // Source map's names field - list of names that can be indexed in this source map
+        sourceMapMappings: string;       // Source map's mapping field - encoded source map spans
+        sourceMapDecodedMappings: SourceMapSpan[];  // Raw source map spans that were encoded into the sourceMapMappings
+    }
+
+    // Return code used by getEmitOutput function to indicate status of the function
+    export enum ExitStatus {
+        // Compiler ran successfully.  Either this was a simple do-nothing compilation (for example,
+        // when -version or -help was provided, or this was a normal compilation, no diagnostics
+        // were produced, and all outputs were generated successfully.
+        Success = 0,
+
+        // Diagnostics were produced and because of them no code was generated.
+        DiagnosticsPresent_OutputsSkipped = 1,
+
+        // Diagnostics were produced and outputs were generated in spite of them.
+        DiagnosticsPresent_OutputsGenerated = 2,
+    }
+
+    export interface EmitResult {
+        emitSkipped: boolean;
+        diagnostics: Diagnostic[];
+        sourceMaps: SourceMapData[];  // Array of sourceMapData if compiler emitted sourcemaps
+    }
+
+    export interface TypeCheckerHost {
+        getCompilerOptions(): CompilerOptions;
+
+        getSourceFiles(): SourceFile[];
+        getSourceFile(fileName: string): SourceFile;
+    }
+
+    export interface TypeChecker {
+        getTypeOfSymbolAtLocation(symbol: Symbol, node: Node): Type;
+        getDeclaredTypeOfSymbol(symbol: Symbol): Type;
+        getPropertiesOfType(type: Type): Symbol[];
+        getPropertyOfType(type: Type, propertyName: string): Symbol;
+        getSignaturesOfType(type: Type, kind: SignatureKind): Signature[];
+        getIndexTypeOfType(type: Type, kind: IndexKind): Type;
+        getReturnTypeOfSignature(signature: Signature): Type;
+
+        // If 'predicate' is supplied, then only the first symbol in scope matching the predicate 
+        // will be returned.  Otherwise, all symbols in scope will be returned.
+        getSymbolsInScope(location: Node, meaning: SymbolFlags): Symbol[];
+        getSymbolAtLocation(node: Node): Symbol;
+        getShorthandAssignmentValueSymbol(location: Node): Symbol;
+        getTypeAtLocation(node: Node): Type;
+        typeToString(type: Type, enclosingDeclaration?: Node, flags?: TypeFormatFlags): string;
+        symbolToString(symbol: Symbol, enclosingDeclaration?: Node, meaning?: SymbolFlags): string;
+        getSymbolDisplayBuilder(): SymbolDisplayBuilder;
+        getFullyQualifiedName(symbol: Symbol): string;
+        getAugmentedPropertiesOfType(type: Type): Symbol[];
+        getRootSymbols(symbol: Symbol): Symbol[];
+        getContextualType(node: Expression): Type;
+        getResolvedSignature(node: CallLikeExpression, candidatesOutArray?: Signature[]): Signature;
+        getSignatureFromDeclaration(declaration: SignatureDeclaration): Signature;
+        isImplementationOfOverload(node: FunctionLikeDeclaration): boolean;
+        isUndefinedSymbol(symbol: Symbol): boolean;
+        isArgumentsSymbol(symbol: Symbol): boolean;
+
+        getConstantValue(node: EnumMember | PropertyAccessExpression | ElementAccessExpression): number;
+        isValidPropertyAccess(node: PropertyAccessExpression | QualifiedName, propertyName: string): boolean;
+        getAliasedSymbol(symbol: Symbol): Symbol;
+        getExportsOfExternalModule(node: ImportDeclaration): Symbol[];
+
+        // Should not be called directly.  Should only be accessed through the Program instance.
+        /* @internal */ getDiagnostics(sourceFile?: SourceFile): Diagnostic[];
+        /* @internal */ getGlobalDiagnostics(): Diagnostic[];
+        /* @internal */ getEmitResolver(sourceFile?: SourceFile): EmitResolver;
+
+        /* @internal */ getNodeCount(): number;
+        /* @internal */ getIdentifierCount(): number;
+        /* @internal */ getSymbolCount(): number;
+        /* @internal */ getTypeCount(): number;
+    }
+
+    export interface SymbolDisplayBuilder {
+        buildTypeDisplay(type: Type, writer: SymbolWriter, enclosingDeclaration?: Node, flags?: TypeFormatFlags): void;
+        buildSymbolDisplay(symbol: Symbol, writer: SymbolWriter, enclosingDeclaration?: Node, meaning?: SymbolFlags, flags?: SymbolFormatFlags): void;
+        buildSignatureDisplay(signatures: Signature, writer: SymbolWriter, enclosingDeclaration?: Node, flags?: TypeFormatFlags): void;
+        buildParameterDisplay(parameter: Symbol, writer: SymbolWriter, enclosingDeclaration?: Node, flags?: TypeFormatFlags): void;
+        buildTypeParameterDisplay(tp: TypeParameter, writer: SymbolWriter, enclosingDeclaration?: Node, flags?: TypeFormatFlags): void;
+        buildTypeParameterDisplayFromSymbol(symbol: Symbol, writer: SymbolWriter, enclosingDeclaraiton?: Node, flags?: TypeFormatFlags): void;
+        buildDisplayForParametersAndDelimiters(parameters: Symbol[], writer: SymbolWriter, enclosingDeclaration?: Node, flags?: TypeFormatFlags): void;
+        buildDisplayForTypeParametersAndDelimiters(typeParameters: TypeParameter[], writer: SymbolWriter, enclosingDeclaration?: Node, flags?: TypeFormatFlags): void;
+        buildReturnTypeDisplay(signature: Signature, writer: SymbolWriter, enclosingDeclaration?: Node, flags?: TypeFormatFlags): void;
+    }
+
+    export interface SymbolWriter {
+        writeKeyword(text: string): void;
+        writeOperator(text: string): void;
+        writePunctuation(text: string): void;
+        writeSpace(text: string): void;
+        writeStringLiteral(text: string): void;
+        writeParameter(text: string): void;
+        writeSymbol(text: string, symbol: Symbol): void;
+        writeLine(): void;
+        increaseIndent(): void;
+        decreaseIndent(): void;
+        clear(): void;
+
+        // Called when the symbol writer encounters a symbol to write.  Currently only used by the
+        // declaration emitter to help determine if it should patch up the final declaration file
+        // with import statements it previously saw (but chose not to emit).
+        trackSymbol(symbol: Symbol, enclosingDeclaration?: Node, meaning?: SymbolFlags): void;
+    }
+
+    export const enum TypeFormatFlags {
+        None                            = 0x00000000,
+        WriteArrayAsGenericType         = 0x00000001,  // Write Array<T> instead T[]
+        UseTypeOfFunction               = 0x00000002,  // Write typeof instead of function type literal
+        NoTruncation                    = 0x00000004,  // Don't truncate typeToString result
+        WriteArrowStyleSignature        = 0x00000008,  // Write arrow style signature
+        WriteOwnNameForAnyLike          = 0x00000010,  // Write symbol's own name instead of 'any' for any like types (eg. unknown, __resolving__ etc)
+        WriteTypeArgumentsOfSignature   = 0x00000020,  // Write the type arguments instead of type parameters of the signature
+        InElementType                   = 0x00000040,  // Writing an array or union element type
+        UseFullyQualifiedType           = 0x00000080,  // Write out the fully qualified type name (eg. Module.Type, instead of Type)
+    }
+
+    export const enum SymbolFormatFlags {
+        None = 0x00000000,
+
+        // Write symbols's type argument if it is instantiated symbol
+        // eg. class C<T> { p: T }   <-- Show p as C<T>.p here
+        //     var a: C<number>;
+        //     var p = a.p;  <--- Here p is property of C<number> so show it as C<number>.p instead of just C.p
+        WriteTypeParametersOrArguments = 0x00000001,
+
+        // Use only external alias information to get the symbol name in the given context
+        // eg.  module m { export class c { } } import x = m.c;
+        // When this flag is specified m.c will be used to refer to the class instead of alias symbol x
+        UseOnlyExternalAliasing = 0x00000002,
+    }
+
+    export const enum SymbolAccessibility {
+        Accessible,
+        NotAccessible,
+        CannotBeNamed
+    }
+
+    export type AnyImportSyntax = ImportDeclaration | ImportEqualsDeclaration;
+
+    export interface SymbolVisibilityResult {
+        accessibility: SymbolAccessibility;
+        aliasesToMakeVisible?: AnyImportSyntax[]; // aliases that need to have this symbol visible
+        errorSymbolName?: string; // Optional symbol name that results in error
+        errorNode?: Node; // optional node that results in error
+    }
+
+    export interface SymbolAccessiblityResult extends SymbolVisibilityResult {
+        errorModuleName?: string // If the symbol is not visible from module, module's name
+    }
+
+    export interface EmitResolver {
+        hasGlobalName(name: string): boolean;
+        getExpressionNameSubstitution(node: Identifier, getGeneratedNameForNode: (node: Node) => string): string;
+        isValueAliasDeclaration(node: Node): boolean;
+        isReferencedAliasDeclaration(node: Node, checkChildren?: boolean): boolean;
+        isTopLevelValueImportEqualsWithEntityName(node: ImportEqualsDeclaration): boolean;
+        getNodeCheckFlags(node: Node): NodeCheckFlags;
+        isDeclarationVisible(node: Declaration): boolean;
+        collectLinkedAliases(node: Identifier): Node[];
+        isImplementationOfOverload(node: FunctionLikeDeclaration): boolean;
+        writeTypeOfDeclaration(declaration: AccessorDeclaration | VariableLikeDeclaration, enclosingDeclaration: Node, flags: TypeFormatFlags, writer: SymbolWriter): void;
+        writeReturnTypeOfSignatureDeclaration(signatureDeclaration: SignatureDeclaration, enclosingDeclaration: Node, flags: TypeFormatFlags, writer: SymbolWriter): void;
+        writeTypeOfExpression(expr: Expression, enclosingDeclaration: Node, flags: TypeFormatFlags, writer: SymbolWriter): void;
+        isSymbolAccessible(symbol: Symbol, enclosingDeclaration: Node, meaning: SymbolFlags): SymbolAccessiblityResult;
+        isEntityNameVisible(entityName: EntityName, enclosingDeclaration: Node): SymbolVisibilityResult;
+        // Returns the constant value this property access resolves to, or 'undefined' for a non-constant
+        getConstantValue(node: EnumMember | PropertyAccessExpression | ElementAccessExpression): number;
+        resolvesToSomeValue(location: Node, name: string): boolean;
+        getBlockScopedVariableId(node: Identifier): number;
+    }
+
+    export const enum SymbolFlags {
+        FunctionScopedVariable  = 0x00000001,  // Variable (var) or parameter
+        BlockScopedVariable     = 0x00000002,  // A block-scoped variable (let or const)
+        Property                = 0x00000004,  // Property or enum member
+        EnumMember              = 0x00000008,  // Enum member
+        Function                = 0x00000010,  // Function
+        Class                   = 0x00000020,  // Class
+        Interface               = 0x00000040,  // Interface
+        ConstEnum               = 0x00000080,  // Const enum
+        RegularEnum             = 0x00000100,  // Enum
+        ValueModule             = 0x00000200,  // Instantiated module
+        NamespaceModule         = 0x00000400,  // Uninstantiated module
+        TypeLiteral             = 0x00000800,  // Type Literal
+        ObjectLiteral           = 0x00001000,  // Object Literal
+        Method                  = 0x00002000,  // Method
+        Constructor             = 0x00004000,  // Constructor
+        GetAccessor             = 0x00008000,  // Get accessor
+        SetAccessor             = 0x00010000,  // Set accessor
+        Signature               = 0x00020000,  // Call, construct, or index signature
+        TypeParameter           = 0x00040000,  // Type parameter
+        TypeAlias               = 0x00080000,  // Type alias
+        ExportValue             = 0x00100000,  // Exported value marker (see comment in declareModuleMember in binder)
+        ExportType              = 0x00200000,  // Exported type marker (see comment in declareModuleMember in binder)
+        ExportNamespace         = 0x00400000,  // Exported namespace marker (see comment in declareModuleMember in binder)
+        Alias                   = 0x00800000,  // An alias for another symbol (see comment in isAliasSymbolDeclaration in checker)
+        Instantiated            = 0x01000000,  // Instantiated symbol
+        Merged                  = 0x02000000,  // Merged symbol (created during program binding)
+        Transient               = 0x04000000,  // Transient symbol (created during type check)
+        Prototype               = 0x08000000,  // Prototype property (no source representation)
+        UnionProperty           = 0x10000000,  // Property in union type
+        Optional                = 0x20000000,  // Optional property
+        ExportStar              = 0x40000000,  // Export * declaration
+
+        Enum = RegularEnum | ConstEnum,
+        Variable = FunctionScopedVariable | BlockScopedVariable,
+        Value = Variable | Property | EnumMember | Function | Class | Enum | ValueModule | Method | GetAccessor | SetAccessor,
+        Type = Class | Interface | Enum | TypeLiteral | ObjectLiteral | TypeParameter | TypeAlias,
+        Namespace = ValueModule | NamespaceModule,
+        Module = ValueModule | NamespaceModule,
+        Accessor = GetAccessor | SetAccessor,
+
+        // Variables can be redeclared, but can not redeclare a block-scoped declaration with the
+        // same name, or any other value that is not a variable, e.g. ValueModule or Class
+        FunctionScopedVariableExcludes = Value & ~FunctionScopedVariable,
+
+        // Block-scoped declarations are not allowed to be re-declared
+        // they can not merge with anything in the value space
+        BlockScopedVariableExcludes = Value,
+
+        ParameterExcludes = Value,
+        PropertyExcludes = Value,
+        EnumMemberExcludes = Value,
+        FunctionExcludes = Value & ~(Function | ValueModule),
+        ClassExcludes = (Value | Type) & ~ValueModule,
+        InterfaceExcludes = Type & ~Interface,
+        RegularEnumExcludes = (Value | Type) & ~(RegularEnum | ValueModule), // regular enums merge only with regular enums and modules
+        ConstEnumExcludes = (Value | Type) & ~ConstEnum, // const enums merge only with const enums
+        ValueModuleExcludes = Value & ~(Function | Class | RegularEnum | ValueModule),
+        NamespaceModuleExcludes = 0,
+        MethodExcludes = Value & ~Method,
+        GetAccessorExcludes = Value & ~SetAccessor,
+        SetAccessorExcludes = Value & ~GetAccessor,
+        TypeParameterExcludes = Type & ~TypeParameter,
+        TypeAliasExcludes = Type,
+        AliasExcludes = Alias,
+
+        ModuleMember = Variable | Function | Class | Interface | Enum | Module | TypeAlias | Alias,
+
+        ExportHasLocal = Function | Class | Enum | ValueModule,
+
+        HasLocals = Function | Module | Method | Constructor | Accessor | Signature,
+        HasExports = Class | Enum | Module,
+        HasMembers = Class | Interface | TypeLiteral | ObjectLiteral,
+
+        IsContainer = HasLocals | HasExports | HasMembers,
+        PropertyOrAccessor = Property | Accessor,
+        Export = ExportNamespace | ExportType | ExportValue,
+    }
+
+    export interface Symbol {
+        flags: SymbolFlags;            // Symbol flags
+        name: string;                  // Name of symbol
+        id?: number;                   // Unique id (used to look up SymbolLinks)
+        mergeId?: number;              // Merge id (used to look up merged symbol)
+        declarations?: Declaration[];  // Declarations associated with this symbol
+        parent?: Symbol;               // Parent symbol
+        members?: SymbolTable;         // Class, interface or literal instance members
+        exports?: SymbolTable;         // Module exports
+        exportSymbol?: Symbol;         // Exported symbol associated with this symbol
+        valueDeclaration?: Declaration // First value declaration of the symbol
+        constEnumOnlyModule?: boolean  // True if module contains only const enums or other modules with only const enums
+    }
+
+    export interface SymbolLinks {
+        target?: Symbol;                    // Resolved (non-alias) target of an alias
+        type?: Type;                        // Type of value symbol
+        declaredType?: Type;                // Type of class, interface, enum, or type parameter
+        mapper?: TypeMapper;                // Type mapper for instantiation alias
+        referenced?: boolean;               // True if alias symbol has been referenced as a value
+        unionType?: UnionType;              // Containing union type for union property
+        resolvedExports?: SymbolTable;      // Resolved exports of module
+        exportsChecked?: boolean;           // True if exports of external module have been checked
+    }
+
+    export interface TransientSymbol extends Symbol, SymbolLinks { }
+
+    export interface SymbolTable {
+        [index: string]: Symbol;
+    }
+
+    export const enum NodeCheckFlags {
+        TypeChecked                 = 0x00000001,  // Node has been type checked
+        LexicalThis                 = 0x00000002,  // Lexical 'this' reference
+        CaptureThis                 = 0x00000004,  // Lexical 'this' used in body
+        EmitExtends                 = 0x00000008,  // Emit __extends
+        SuperInstance               = 0x00000010,  // Instance 'super' reference
+        SuperStatic                 = 0x00000020,  // Static 'super' reference
+        ContextChecked              = 0x00000040,  // Contextual types have been assigned
+
+        // Values for enum members have been computed, and any errors have been reported for them.
+        EnumValuesComputed          = 0x00000080,
+        BlockScopedBindingInLoop    = 0x00000100,
+        EmitDecorate                = 0x00000200,  // Emit __decorate
+    }
+
+    export interface NodeLinks {
+        resolvedType?: Type;              // Cached type of type node
+        resolvedSignature?: Signature;    // Cached signature of signature node or call expression
+        resolvedSymbol?: Symbol;          // Cached name resolution result
+        flags?: NodeCheckFlags;           // Set of flags specific to Node
+        enumMemberValue?: number;         // Constant value of enum member
+        isIllegalTypeReferenceInConstraint?: boolean; // Is type reference in constraint refers to the type parameter from the same list
+        isVisible?: boolean;              // Is this node visible
+        generatedName?: string;           // Generated name for module, enum, or import declaration
+        generatedNames?: Map<string>;     // Generated names table for source file
+        assignmentChecks?: Map<boolean>;  // Cache of assignment checks
+        hasReportedStatementInAmbientContext?: boolean;  // Cache boolean if we report statements in ambient context
+        importOnRightSide?: Symbol;       // for import declarations - import that appear on the right side
+    }
+
+    export const enum TypeFlags {
+        Any                     = 0x00000001,
+        String                  = 0x00000002,
+        Number                  = 0x00000004,
+        Boolean                 = 0x00000008,
+        Void                    = 0x00000010,
+        Undefined               = 0x00000020,
+        Null                    = 0x00000040,
+        Enum                    = 0x00000080,  // Enum type
+        StringLiteral           = 0x00000100,  // String literal type
+        TypeParameter           = 0x00000200,  // Type parameter
+        Class                   = 0x00000400,  // Class
+        Interface               = 0x00000800,  // Interface
+        Reference               = 0x00001000,  // Generic type reference
+        Tuple                   = 0x00002000,  // Tuple
+        Union                   = 0x00004000,  // Union
+        Anonymous               = 0x00008000,  // Anonymous
+        FromSignature           = 0x00010000,  // Created for signature assignment check
+        ObjectLiteral           = 0x00020000,  // Originates in an object literal
+        ContainsUndefinedOrNull = 0x00040000,  // Type is or contains Undefined or Null type
+        ContainsObjectLiteral   = 0x00080000,  // Type is or contains object literal type
+        ESSymbol                = 0x00100000,  // Type of symbol primitive introduced in ES6
+
+        Intrinsic = Any | String | Number | Boolean | ESSymbol | Void | Undefined | Null,
+        Primitive = String | Number | Boolean | ESSymbol | Void | Undefined | Null | StringLiteral | Enum,
+        StringLike = String | StringLiteral,
+        NumberLike = Number | Enum,
+        ObjectType = Class | Interface | Reference | Tuple | Anonymous,
+        RequiresWidening = ContainsUndefinedOrNull | ContainsObjectLiteral
+    }
+
+    // Properties common to all types
+    export interface Type {
+        flags: TypeFlags;  // Flags
+        id: number;        // Unique ID
+        symbol?: Symbol;   // Symbol associated with type (if any)
+    }
+
+    // Intrinsic types (TypeFlags.Intrinsic)
+    export interface IntrinsicType extends Type {
+        intrinsicName: string;  // Name of intrinsic type
+    }
+
+    // String literal types (TypeFlags.StringLiteral)
+    export interface StringLiteralType extends Type {
+        text: string;  // Text of string literal
+    }
+
+    // Object types (TypeFlags.ObjectType)
+    export interface ObjectType extends Type { }
+
+    // Class and interface types (TypeFlags.Class and TypeFlags.Interface)
+    export interface InterfaceType extends ObjectType {
+        typeParameters: TypeParameter[];           // Type parameters (undefined if non-generic)
+        baseTypes: ObjectType[];                   // Base types
+        declaredProperties: Symbol[];              // Declared members
+        declaredCallSignatures: Signature[];       // Declared call signatures
+        declaredConstructSignatures: Signature[];  // Declared construct signatures
+        declaredStringIndexType: Type;             // Declared string index type
+        declaredNumberIndexType: Type;             // Declared numeric index type
+    }
+
+    // Type references (TypeFlags.Reference)
+    export interface TypeReference extends ObjectType {
+        target: GenericType;    // Type reference target
+        typeArguments: Type[];  // Type reference type arguments
+    }
+
+    // Generic class and interface types
+    export interface GenericType extends InterfaceType, TypeReference {
+        instantiations: Map<TypeReference>;   // Generic instantiation cache
+    }
+
+    export interface TupleType extends ObjectType {
+        elementTypes: Type[];          // Element types
+        baseArrayType: TypeReference;  // Array<T> where T is best common type of element types
+    }
+
+    export interface UnionType extends Type {
+        types: Type[];                    // Constituent types
+        resolvedProperties: SymbolTable;  // Cache of resolved properties
+    }
+
+    // Resolved object or union type
+    export interface ResolvedType extends ObjectType, UnionType {
+        members: SymbolTable;              // Properties by name
+        properties: Symbol[];              // Properties
+        callSignatures: Signature[];       // Call signatures of type
+        constructSignatures: Signature[];  // Construct signatures of type
+        stringIndexType: Type;             // String index type
+        numberIndexType: Type;             // Numeric index type
+    }
+
+    // Type parameters (TypeFlags.TypeParameter)
+    export interface TypeParameter extends Type {
+        constraint: Type;        // Constraint
+        target?: TypeParameter;  // Instantiation target
+        mapper?: TypeMapper;     // Instantiation mapper
+    }
+
+    export const enum SignatureKind {
+        Call,
+        Construct,
+    }
+
+    export interface Signature {
+        declaration: SignatureDeclaration;  // Originating declaration
+        typeParameters: TypeParameter[];    // Type parameters (undefined if non-generic)
+        parameters: Symbol[];               // Parameters
+        resolvedReturnType: Type;           // Resolved return type
+        minArgumentCount: number;           // Number of non-optional parameters
+        hasRestParameter: boolean;          // True if last parameter is rest parameter
+        hasStringLiterals: boolean;         // True if specialized
+        target?: Signature;                 // Instantiation target
+        mapper?: TypeMapper;                // Instantiation mapper
+        unionSignatures?: Signature[];      // Underlying signatures of a union signature
+        erasedSignatureCache?: Signature;   // Erased version of signature (deferred)
+        isolatedSignatureType?: ObjectType; // A manufactured type that just contains the signature for purposes of signature comparison
+    }
+
+    export const enum IndexKind {
+        String,
+        Number,
+    }
+
+    export interface TypeMapper {
+        (t: Type): Type;
+    }
+
+    // @internal
+    export interface TypeInferences {
+        primary: Type[];    // Inferences made directly to a type parameter
+        secondary: Type[];  // Inferences made to a type parameter in a union type
+        isFixed: boolean;   // Whether the type parameter is fixed, as defined in section 4.12.2 of the TypeScript spec
+                            // If a type parameter is fixed, no more inferences can be made for the type parameter
+    }
+
+    // @internal
+    export interface InferenceContext {
+        typeParameters: TypeParameter[];    // Type parameters for which inferences are made
+        inferUnionTypes: boolean;           // Infer union types for disjoint candidates (otherwise undefinedType)
+        inferences: TypeInferences[];       // Inferences made for each type parameter
+        inferredTypes: Type[];              // Inferred type for each type parameter
+        failedTypeParameterIndex?: number;  // Index of type parameter for which inference failed
+        // It is optional because in contextual signature instantiation, nothing fails
+    }
+
+    export interface DiagnosticMessage {
+        key: string;
+        category: DiagnosticCategory;
+        code: number;
+    }
+
+    // A linked list of formatted diagnostic messages to be used as part of a multiline message.
+    // It is built from the bottom up, leaving the head to be the "main" diagnostic.
+    // While it seems that DiagnosticMessageChain is structurally similar to DiagnosticMessage,
+    // the difference is that messages are all preformatted in DMC.
+    export interface DiagnosticMessageChain {
+        messageText: string;
+        category: DiagnosticCategory;
+        code: number;
+        next?: DiagnosticMessageChain;
+    }
+
+    export interface Diagnostic {
+        file: SourceFile;
+        start: number;
+        length: number;
+        messageText: string | DiagnosticMessageChain;
+        category: DiagnosticCategory;
+        code: number;
+    }
+
+    export enum DiagnosticCategory {
+        Warning,
+        Error,
+        Message,
+    }
+
+    export interface CompilerOptions {
+        allowNonTsExtensions?: boolean;
+        charset?: string;
+        codepage?: number;
+        declaration?: boolean;
+        diagnostics?: boolean;
+        emitBOM?: boolean;
+        help?: boolean;
+        listFiles?: boolean;
+        locale?: string;
+        mapRoot?: string;
+        module?: ModuleKind;
+        noEmit?: boolean;
+        noEmitOnError?: boolean;
+        noErrorTruncation?: boolean;
+        noImplicitAny?: boolean;
+        noLib?: boolean;
+        noLibCheck?: boolean;
+        noResolve?: boolean;
+        out?: string;
+        outDir?: string;
+        preserveConstEnums?: boolean;
+        project?: string;
+        removeComments?: boolean;
+        sourceMap?: boolean;
+        sourceRoot?: string;
+        suppressImplicitAnyIndexErrors?: boolean;
+        target?: ScriptTarget;
+        version?: boolean;
+        watch?: boolean;
+        /* @internal */ stripInternal?: boolean;
+        [option: string]: string | number | boolean;
+    }
+
+    export const enum ModuleKind {
+        None = 0,
+        CommonJS = 1,
+        AMD = 2,
+    }
+
+    export interface LineAndCharacter {
+        line: number;
+        /*
+         * This value denotes the character position in line and is different from the 'column' because of tab characters.
+         */
+        character: number;
+    }
+
+    export const enum ScriptTarget {
+        ES3 = 0,
+        ES5 = 1,
+        ES6 = 2,
+        Latest = ES6,
+    }
+
+    export interface ParsedCommandLine {
+        options: CompilerOptions;
+        fileNames: string[];
+        errors: Diagnostic[];
+    }
+
+    export interface CommandLineOption {
+        name: string;
+        type: string | Map<number>;         // "string", "number", "boolean", or an object literal mapping named values to actual values
+        isFilePath?: boolean;               // True if option value is a path or fileName
+        shortName?: string;                 // A short mnemonic for convenience - for instance, 'h' can be used in place of 'help'
+        description?: DiagnosticMessage;    // The message describing what the command line switch does
+        paramType?: DiagnosticMessage;      // The name to be used for a non-boolean option's parameter
+        error?: DiagnosticMessage;          // The error given when the argument does not fit a customized 'type'
+        experimental?: boolean;
+    }
+
+    export const enum CharacterCodes {
+        nullCharacter = 0,
+        maxAsciiCharacter = 0x7F,
+
+        lineFeed = 0x0A,              // \n
+        carriageReturn = 0x0D,        // \r
+        lineSeparator = 0x2028,
+        paragraphSeparator = 0x2029,
+        nextLine = 0x0085,
+
+        // Unicode 3.0 space characters
+        space = 0x0020,   // " "
+        nonBreakingSpace = 0x00A0,   //
+        enQuad = 0x2000,
+        emQuad = 0x2001,
+        enSpace = 0x2002,
+        emSpace = 0x2003,
+        threePerEmSpace = 0x2004,
+        fourPerEmSpace = 0x2005,
+        sixPerEmSpace = 0x2006,
+        figureSpace = 0x2007,
+        punctuationSpace = 0x2008,
+        thinSpace = 0x2009,
+        hairSpace = 0x200A,
+        zeroWidthSpace = 0x200B,
+        narrowNoBreakSpace = 0x202F,
+        ideographicSpace = 0x3000,
+        mathematicalSpace = 0x205F,
+        ogham = 0x1680,
+
+        _ = 0x5F,
+        $ = 0x24,
+
+        _0 = 0x30,
+        _1 = 0x31,
+        _2 = 0x32,
+        _3 = 0x33,
+        _4 = 0x34,
+        _5 = 0x35,
+        _6 = 0x36,
+        _7 = 0x37,
+        _8 = 0x38,
+        _9 = 0x39,
+
+        a = 0x61,
+        b = 0x62,
+        c = 0x63,
+        d = 0x64,
+        e = 0x65,
+        f = 0x66,
+        g = 0x67,
+        h = 0x68,
+        i = 0x69,
+        j = 0x6A,
+        k = 0x6B,
+        l = 0x6C,
+        m = 0x6D,
+        n = 0x6E,
+        o = 0x6F,
+        p = 0x70,
+        q = 0x71,
+        r = 0x72,
+        s = 0x73,
+        t = 0x74,
+        u = 0x75,
+        v = 0x76,
+        w = 0x77,
+        x = 0x78,
+        y = 0x79,
+        z = 0x7A,
+
+        A = 0x41,
+        B = 0x42,
+        C = 0x43,
+        D = 0x44,
+        E = 0x45,
+        F = 0x46,
+        G = 0x47,
+        H = 0x48,
+        I = 0x49,
+        J = 0x4A,
+        K = 0x4B,
+        L = 0x4C,
+        M = 0x4D,
+        N = 0x4E,
+        O = 0x4F,
+        P = 0x50,
+        Q = 0x51,
+        R = 0x52,
+        S = 0x53,
+        T = 0x54,
+        U = 0x55,
+        V = 0x56,
+        W = 0x57,
+        X = 0x58,
+        Y = 0x59,
+        Z = 0x5a,
+
+        ampersand = 0x26,             // &
+        asterisk = 0x2A,              // *
+        at = 0x40,                    // @
+        backslash = 0x5C,             // \
+        backtick = 0x60,              // `
+        bar = 0x7C,                   // |
+        caret = 0x5E,                 // ^
+        closeBrace = 0x7D,            // }
+        closeBracket = 0x5D,          // ]
+        closeParen = 0x29,            // )
+        colon = 0x3A,                 // :
+        comma = 0x2C,                 // ,
+        dot = 0x2E,                   // .
+        doubleQuote = 0x22,           // "
+        equals = 0x3D,                // =
+        exclamation = 0x21,           // !
+        greaterThan = 0x3E,           // >
+        hash = 0x23,                  // #
+        lessThan = 0x3C,              // <
+        minus = 0x2D,                 // -
+        openBrace = 0x7B,             // {
+        openBracket = 0x5B,           // [
+        openParen = 0x28,             // (
+        percent = 0x25,               // %
+        plus = 0x2B,                  // +
+        question = 0x3F,              // ?
+        semicolon = 0x3B,             // ;
+        singleQuote = 0x27,           // '
+        slash = 0x2F,                 // /
+        tilde = 0x7E,                 // ~
+
+        backspace = 0x08,             // \b
+        formFeed = 0x0C,              // \f
+        byteOrderMark = 0xFEFF,
+        tab = 0x09,                   // \t
+        verticalTab = 0x0B,           // \v
+    }
+
+    export interface CancellationToken {
+        isCancellationRequested(): boolean;
+    }
+
+    export interface CompilerHost {
+        getSourceFile(fileName: string, languageVersion: ScriptTarget, onError?: (message: string) => void): SourceFile;
+        getDefaultLibFileName(options: CompilerOptions): string;
+        getCancellationToken? (): CancellationToken;
+        writeFile: WriteFileCallback;
+        getCurrentDirectory(): string;
+        getCanonicalFileName(fileName: string): string;
+        useCaseSensitiveFileNames(): boolean;
+        getNewLine(): string;
+    }
+
+    export interface TextSpan {
+        start: number;
+        length: number;
+    }
+
+    export interface TextChangeRange {
+        span: TextSpan;
+        newLength: number;
+    }
+
+    // @internal
+    export interface DiagnosticCollection {
+        // Adds a diagnostic to this diagnostic collection.
+        add(diagnostic: Diagnostic): void;
+
+        // Gets all the diagnostics that aren't associated with a file.
+        getGlobalDiagnostics(): Diagnostic[];
+
+        // If fileName is provided, gets all the diagnostics associated with that file name.
+        // Otherwise, returns all the diagnostics (global and file associated) in this colletion.
+        getDiagnostics(fileName?: string): Diagnostic[];
+
+        // Gets a count of how many times this collection has been modified.  This value changes
+        // each time 'add' is called (regardless of whether or not an equivalent diagnostic was
+        // already in the collection).  As such, it can be used as a simple way to tell if any
+        // operation caused diagnostics to be returned by storing and comparing the return value
+        // of this method before/after the operation is performed.
+        getModificationCount(): number;
+    }
+}