--- conflicted
+++ resolved
@@ -1,1149 +1,1144 @@
-/// <reference path="core.ts"/>
-/// <reference path="scanner.ts"/>
-
-module ts {
-
-    export interface TextRange {
-        pos: number;
-        end: number;
-    }
-
-    // token > SyntaxKind.Identifer => token is a keyword
-    export enum SyntaxKind {
-        Unknown,
-        EndOfFileToken,
-        // Literals
-        NumericLiteral,
-        StringLiteral,
-        RegularExpressionLiteral,
-        // Punctuation
-        OpenBraceToken,
-        CloseBraceToken,
-        OpenParenToken,
-        CloseParenToken,
-        OpenBracketToken,
-        CloseBracketToken,
-        DotToken,
-        DotDotDotToken,
-        SemicolonToken,
-        CommaToken,
-        LessThanToken,
-        GreaterThanToken,
-        LessThanEqualsToken,
-        GreaterThanEqualsToken,
-        EqualsEqualsToken,
-        ExclamationEqualsToken,
-        EqualsEqualsEqualsToken,
-        ExclamationEqualsEqualsToken,
-        EqualsGreaterThanToken,
-        PlusToken,
-        MinusToken,
-        AsteriskToken,
-        SlashToken,
-        PercentToken,
-        PlusPlusToken,
-        MinusMinusToken,
-        LessThanLessThanToken,
-        GreaterThanGreaterThanToken,
-        GreaterThanGreaterThanGreaterThanToken,
-        AmpersandToken,
-        BarToken,
-        CaretToken,
-        ExclamationToken,
-        TildeToken,
-        AmpersandAmpersandToken,
-        BarBarToken,
-        QuestionToken,
-        ColonToken,
-        // Assignments
-        EqualsToken,
-        PlusEqualsToken,
-        MinusEqualsToken,
-        AsteriskEqualsToken,
-        SlashEqualsToken,
-        PercentEqualsToken,
-        LessThanLessThanEqualsToken,
-        GreaterThanGreaterThanEqualsToken,
-        GreaterThanGreaterThanGreaterThanEqualsToken,
-        AmpersandEqualsToken,
-        BarEqualsToken,
-        CaretEqualsToken,
-        // Identifiers
-        Identifier,
-        // Reserved words
-        BreakKeyword,
-        CaseKeyword,
-        CatchKeyword,
-        ClassKeyword,
-        ConstKeyword,
-        ContinueKeyword,
-        DebuggerKeyword,
-        DefaultKeyword,
-        DeleteKeyword,
-        DoKeyword,
-        ElseKeyword,
-        EnumKeyword,
-        ExportKeyword,
-        ExtendsKeyword,
-        FalseKeyword,
-        FinallyKeyword,
-        ForKeyword,
-        FunctionKeyword,
-        IfKeyword,
-        ImportKeyword,
-        InKeyword,
-        InstanceOfKeyword,
-        NewKeyword,
-        NullKeyword,
-        ReturnKeyword,
-        SuperKeyword,
-        SwitchKeyword,
-        ThisKeyword,
-        ThrowKeyword,
-        TrueKeyword,
-        TryKeyword,
-        TypeOfKeyword,
-        VarKeyword,
-        VoidKeyword,
-        WhileKeyword,
-        WithKeyword,
-        // Strict mode reserved words
-        ImplementsKeyword,
-        InterfaceKeyword,
-        LetKeyword,
-        PackageKeyword,
-        PrivateKeyword,
-        ProtectedKeyword,
-        PublicKeyword,
-        StaticKeyword,
-        YieldKeyword,
-        // TypeScript keywords
-        AnyKeyword,
-        BooleanKeyword,
-        ConstructorKeyword,
-        DeclareKeyword,
-        GetKeyword,
-        ModuleKeyword,
-        RequireKeyword,
-        NumberKeyword,
-        SetKeyword,
-        StringKeyword,
-        // Parse tree nodes
-        Missing,
-        // Names
-        QualifiedName,
-        // Signature elements
-        TypeParameter,
-        Parameter,
-        // TypeMember
-        Property,
-        Method,
-        Constructor,
-        GetAccessor,
-        SetAccessor,
-        CallSignature,
-        ConstructSignature,
-        IndexSignature,
-        // Type
-        TypeReference,
-        TypeQuery,
-        TypeLiteral,
-        ArrayType,
-        // Expression
-        ArrayLiteral,
-        ObjectLiteral,
-        PropertyAssignment,
-        PropertyAccess,
-        IndexedAccess,
-        CallExpression,
-        NewExpression,
-        TypeAssertion,
-        ParenExpression,
-        FunctionExpression,
-        ArrowFunction,
-        PrefixOperator,
-        PostfixOperator,
-        BinaryExpression,
-        ConditionalExpression,
-        OmittedExpression,
-        // Element
-        Block,
-        VariableStatement,
-        EmptyStatement,
-        ExpressionStatement,
-        IfStatement,
-        DoStatement,
-        WhileStatement,
-        ForStatement,
-        ForInStatement,
-        ContinueStatement,
-        BreakStatement,
-        ReturnStatement,
-        WithStatement,
-        SwitchStatement,
-        CaseClause,
-        DefaultClause,
-        LabelledStatement,
-        ThrowStatement,
-        TryStatement,
-        TryBlock,
-        CatchBlock,
-        FinallyBlock,
-        DebuggerStatement,
-        VariableDeclaration,
-        FunctionDeclaration,
-        FunctionBlock,
-        ClassDeclaration,
-        InterfaceDeclaration,
-        EnumDeclaration,
-        ModuleDeclaration,
-        ModuleBlock,
-        ImportDeclaration,
-        ExportAssignment,
-        // Enum
-        EnumMember,
-        // Top-level nodes
-        SourceFile,
-        Program,
-        // Synthesized list
-        SyntaxList,
-        // Enum value count
-        Count,
-        // Markers
-        FirstAssignment = EqualsToken,
-        LastAssignment = CaretEqualsToken,
-        FirstReservedWord = BreakKeyword,
-        LastReservedWord = WithKeyword,
-        FirstKeyword = BreakKeyword,
-        LastKeyword = StringKeyword,
-        FirstFutureReservedWord = ImplementsKeyword,
-        LastFutureReservedWord = YieldKeyword
-    }
-
-    export enum NodeFlags {
-        Export           = 0x00000001,  // Declarations
-        Ambient          = 0x00000002,  // Declarations
-        QuestionMark     = 0x00000004,  // Parameter/Property/Method
-        Rest             = 0x00000008,  // Parameter
-        Public           = 0x00000010,  // Property/Method
-        Private          = 0x00000020,  // Property/Method
-        Static           = 0x00000040,  // Property/Method
-        MultiLine        = 0x00000080,  // Multi-line array or object literal
-        Synthetic        = 0x00000100,  // Synthetic node (for full fidelity)
-        DeclarationFile  = 0x00000200,  // Node is a .d.ts file
-
-        Modifier = Export | Ambient | Public | Private | Static
-    }
-
-    export interface Node extends TextRange {
-        kind: SyntaxKind;
-        flags: NodeFlags;
-        id?: number;                  // Unique id (used to look up NodeLinks)
-        parent?: Node;                // Parent node (initialized by binding)
-        symbol?: Symbol;              // Symbol declared by node (initialized by binding)
-        locals?: SymbolTable;         // Locals associated with node (initialized by binding)
-        nextContainer?: Node;         // Next container in declaration order (initialized by binding)
-        localSymbol?: Symbol;         // Local symbol declared by node (initialized by binding only for exported nodes)
-    }
-
-    export interface NodeArray<T> extends Array<T>, TextRange { }
-
-    export interface Identifier extends Node {
-        text: string;                 // Text of identifier (with escapes converted to characters)
-    }
-
-    export interface QualifiedName extends Node {
-        // Must have same layout as PropertyAccess
-        left: EntityName;
-        right: Identifier;
-    }
-
-    export interface EntityName extends Node {
-        // Identifier, QualifiedName, or Missing
-    }
-
-    export interface ParsedSignature {
-        typeParameters?: NodeArray<TypeParameterDeclaration>;
-        parameters: NodeArray<ParameterDeclaration>;
-        type?: TypeNode;
-    }
-
-    export interface Declaration extends Node {
-        name?: Identifier;
-    }
-
-    export interface TypeParameterDeclaration extends Declaration {
-        constraint?: TypeNode;
-    }
-
-    export interface SignatureDeclaration extends Declaration, ParsedSignature { }
-
-    export interface VariableDeclaration extends Declaration {
-        type?: TypeNode;
-        initializer?: Expression;
-    }
-
-    export interface PropertyDeclaration extends VariableDeclaration { }
-
-    export interface ParameterDeclaration extends VariableDeclaration { }
-
-    export interface FunctionDeclaration extends Declaration, ParsedSignature {
-        body?: Node;  // Block or Expression
-    }
-
-    export interface MethodDeclaration extends FunctionDeclaration { }
-
-    export interface ConstructorDeclaration extends FunctionDeclaration { }
-
-    export interface AccessorDeclaration extends FunctionDeclaration { }
-
-    export interface TypeNode extends Node { }
-
-    export interface TypeReferenceNode extends TypeNode {
-        typeName: EntityName;
-        typeArguments?: NodeArray<TypeNode>;
-    }
-
-    export interface TypeQueryNode extends TypeNode {
-        exprName: EntityName;
-    }
-
-    export interface TypeLiteralNode extends TypeNode {
-        members: NodeArray<Node>;
-    }
-
-    export interface ArrayTypeNode extends TypeNode {
-        elementType: TypeNode;
-    }
-
-    export interface StringLiteralTypeNode extends TypeNode {
-        text: string;
-    }
-
-    export interface Expression extends Node {
-        contextualType?: Type;  // Used to temporarily assign a contextual type during overload resolution
-    }
-
-    export interface UnaryExpression extends Expression {
-        operator: SyntaxKind;
-        operand: Expression;
-    }
-
-    export interface BinaryExpression extends Expression {
-        left: Expression;
-        operator: SyntaxKind;
-        right: Expression;
-    }
-
-    export interface ConditionalExpression extends Expression {
-        condition: Expression;
-        whenTrue: Expression;
-        whenFalse: Expression;
-    }
-
-    export interface FunctionExpression extends Expression, FunctionDeclaration {
-        body: Node; // Required, whereas the member inherited from FunctionDeclaration is optional
-    }
-
-    // The text property of a LiteralExpression stores the interpreted value of the literal in text form. For a StringLiteral
-    // this means quotes have been removed and escapes have been converted to actual characters. For a NumericLiteral, the
-    // stored value is the toString() representation of the number. For example 1, 1.00, and 1e0 are all stored as just "1".
-    export interface LiteralExpression extends Expression {
-        text: string;
-    }
-
-    export interface ParenExpression extends Expression {
-        expression: Expression;
-    }
-
-    export interface ArrayLiteral extends Expression {
-        elements: NodeArray<Expression>;
-    }
-
-    export interface ObjectLiteral extends Expression {
-        properties: NodeArray<Node>;
-    }
-
-    export interface PropertyAccess extends Expression {
-        left: Expression;
-        right: Identifier;
-    }
-
-    export interface IndexedAccess extends Expression {
-        object: Expression;
-        index: Expression;
-    }
-
-    export interface CallExpression extends Expression {
-        func: Expression;
-        typeArguments?: NodeArray<TypeNode>;
-        arguments: NodeArray<Expression>;
-    }
-
-    export interface NewExpression extends CallExpression { }
-
-    export interface TypeAssertion extends Expression {
-        type: TypeNode;
-        operand: Expression;
-    }
-
-    export interface Statement extends Node { }
-
-    export interface Block extends Statement {
-        statements: NodeArray<Statement>;
-    }
-
-    export interface VariableStatement extends Statement {
-        declarations: NodeArray<VariableDeclaration>;
-    }
-
-    export interface ExpressionStatement extends Statement {
-        expression: Expression;
-    }
-
-    export interface IfStatement extends Statement {
-        expression: Expression;
-        thenStatement: Statement;
-        elseStatement?: Statement;
-    }
-
-    export interface IterationStatement extends Statement {
-        statement: Statement;
-    }
-
-    export interface DoStatement extends IterationStatement {
-        expression: Expression;
-    }
-
-    export interface WhileStatement extends IterationStatement {
-        expression: Expression;
-    }
-
-    export interface ForStatement extends IterationStatement {
-        declarations?: NodeArray<VariableDeclaration>;
-        initializer?: Expression;
-        condition?: Expression;
-        iterator?: Expression;
-    }
-
-    export interface ForInStatement extends IterationStatement {
-        declaration?: VariableDeclaration;
-        variable?: Expression;
-        expression: Expression;
-    }
-
-    export interface BreakOrContinueStatement extends Statement {
-        label?: Identifier;
-    }
-
-    export interface ReturnStatement extends Statement {
-        expression?: Expression;
-    }
-
-    export interface WithStatement extends Statement {
-        expression: Expression;
-        statement: Statement;
-    }
-
-    export interface SwitchStatement extends Statement {
-        expression: Expression;
-        clauses: NodeArray<CaseOrDefaultClause>;
-    }
-
-    export interface CaseOrDefaultClause extends Node {
-        expression?: Expression;
-        statements: NodeArray<Statement>;
-    }
-
-    export interface LabelledStatement extends Statement {
-        label: Identifier;
-        statement: Statement;
-    }
-
-    export interface ThrowStatement extends Statement {
-        expression: Expression;
-    }
-
-    export interface TryStatement extends Statement {
-        tryBlock: Block;
-        catchBlock?: CatchBlock;
-        finallyBlock?: Block;
-    }
-
-    export interface CatchBlock extends Block {
-        variable: Identifier;
-    }
-
-    export interface ClassDeclaration extends Declaration {
-        typeParameters?: NodeArray<TypeParameterDeclaration>;
-        baseType?: TypeReferenceNode;
-        implementedTypes?: NodeArray<TypeReferenceNode>;
-        members: NodeArray<Node>;
-    }
-
-    export interface InterfaceDeclaration extends Declaration {
-        typeParameters?: NodeArray<TypeParameterDeclaration>;
-        baseTypes?: NodeArray<TypeReferenceNode>;
-        members: NodeArray<Node>;
-    }
-
-    export interface EnumMember extends Declaration {
-        initializer?: Expression;
-    }
-
-    export interface EnumDeclaration extends Declaration {
-        members: NodeArray<EnumMember>;
-    }
-
-    export interface ModuleDeclaration extends Declaration {
-        body: Node;  // Block or ModuleDeclaration
-    }
-
-    export interface ImportDeclaration extends Declaration {
-        entityName?: EntityName;
-        externalModuleName?: LiteralExpression;
-    }
-
-    export interface ExportAssignment extends Statement {
-        exportName: Identifier;
-    }
-
-    export interface FileReference extends TextRange {
-        filename: string;
-    }
-
-    export interface SourceFile extends Block {
-        filename: string;
-        text: string;
-        getLineAndCharacterFromPosition(position: number): { line: number; character: number };
-        amdDependencies: string[];
-        referencedFiles: FileReference[];
-        syntacticErrors: Diagnostic[];
-        semanticErrors: Diagnostic[];
-        hasNoDefaultLib: boolean;
-        externalModuleIndicator: Node; // The first node that causes this file to be an external module
-        nodeCount: number;
-        identifierCount: number;
-        symbolCount: number;
-        isOpen: boolean;
-        version: string;
-        languageVersion: ScriptTarget;
-    }
-
-    export interface Program {
-        getSourceFile(filename: string): SourceFile;
-        getSourceFiles(): SourceFile[];
-        getCompilerOptions(): CompilerOptions;
-        getCompilerHost(): CompilerHost;
-        getDiagnostics(sourceFile?: SourceFile): Diagnostic[];
-        getGlobalDiagnostics(): Diagnostic[];
-        getTypeChecker(): TypeChecker;
-        getCommonSourceDirectory(): string;
-    }
-
-    export interface SourceMapSpan {
-        /** Line number in the js file*/
-        emittedLine: number;
-        /** Column number in the js file */
-        emittedColumn: number;
-        /** Line number in the ts file */
-        sourceLine: number;
-        /** Column number in the ts file */
-        sourceColumn: number;
-        /** Optional name (index into names array) associated with this span */
-        nameIndex?: number;
-        /** ts file (index into sources array) associated with this span*/
-        sourceIndex: number;
-    }
-
-    export interface SourceMapData {
-        /** Where the sourcemap file is written */
-        sourceMapFilePath: string;
-        /** source map url written in the js file */
-        jsSourceMappingURL: string;
-        /** Source map's file field - js file name*/
-        sourceMapFile: string;
-        /** Source map's sourceRoot field - location where the sources will be present if not "" */
-        sourceMapSourceRoot: string;
-        /** Source map's sources field - list of sources that can be indexed in this source map*/
-        sourceMapSources: string[];
-        /** input source file (which one can use on program to get the file)
-            this is one to one mapping with the sourceMapSources list*/
-        inputSourceFileNames: string[];
-        /** Source map's names field - list of names that can be indexed in this source map*/
-        sourceMapNames?: string[];
-        /** Source map's mapping field - encoded source map spans*/
-        sourceMapMappings: string;
-        /** Raw source map spans that were encoded into the sourceMapMappings*/
-        sourceMapDecodedMappings: SourceMapSpan[];
-    }
-
-    export interface EmitResult {
-        errors: Diagnostic[];
-        sourceMaps: SourceMapData[];  // Array of sourceMapData if compiler emitted sourcemaps
-    }
-
-    export interface TypeChecker {
-        getProgram(): Program;
-        getDiagnostics(sourceFile?: SourceFile): Diagnostic[];
-        getGlobalDiagnostics(): Diagnostic[];
-        getNodeCount(): number;
-        getIdentifierCount(): number;
-        getSymbolCount(): number;
-        getTypeCount(): number;
-        checkProgram(): void;
-        emitFiles(): EmitResult;
-        getSymbolOfNode(node: Node): Symbol;
-        getParentOfSymbol(symbol: Symbol): Symbol;
-        getTypeOfSymbol(symbol: Symbol): Type;
-        getDeclaredTypeOfSymbol(symbol: Symbol): Type;
-        getPropertiesOfType(type: Type): Symbol[];
-        getPropertyOfType(type: Type, propetyName: string): Symbol;
-        getSignaturesOfType(type: Type, kind: SignatureKind): Signature[];
-        getIndexTypeOfType(type: Type, kind: IndexKind): Type;
-        getReturnTypeOfSignature(signature: Signature): Type;
-        resolveEntityName(location: Node, name: EntityName, meaning: SymbolFlags): Symbol;
-        getSymbolsInScope(location: Node, meaning: SymbolFlags): Symbol[];
-        getSymbolInfo(node: Node): Symbol;
-        getTypeOfExpression(node: Expression, contextualType?: Type, contextualMapper?: TypeMapper): Type;
-        typeToString(type: Type, enclosingDeclaration?: Node, flags?: TypeFormatFlags): string;
-        symbolToString(symbol: Symbol, enclosingDeclaration?: Node, meaning?: SymbolFlags): string;
-        getAugmentedPropertiesOfApparentType(type: Type): Symbol[];
-    }
-
-    export interface TextWriter {
-        write(s: string): void;
-        writeSymbol(symbol: Symbol, enclosingDeclaration?: Node, meaning?: SymbolFlags): void;
-        writeLine(): void;
-        increaseIndent(): void;
-        decreaseIndent(): void;
-        getText(): string;
-    }
-
-    export enum TypeFormatFlags {
-        None                        = 0x00000000, 
-
-        /** writes Array<T> instead T[]  */
-        WriteArrayAsGenericType     = 0x00000001,  // Declarations
-
-        UseTypeOfFunction           = 0x00000002,  // instead of writing signature type of function use typeof
-    }
-
-    export enum SymbolAccessibility {
-        Accessible,
-        NotAccessible,
-        CannotBeNamed
-    }
-
-    export interface SymbolAccessiblityResult {
-        accessibility: SymbolAccessibility;
-<<<<<<< HEAD
-        errorSymbolName?: string; // Optional symbol name that results in error
-        errorModuleName?: string; // If the symbol is not visibile from module, module's name
-=======
-        errorSymbolName?: string // Optional symbol name that results in error
-        errorModuleName?: string // If the symbol is not visibile from module, module's name
-        aliasesToMakeVisible?: ImportDeclaration[]; // aliases that need to have this symbol visible
->>>>>>> 23ab2930
-    }
-
-    export interface EmitResolver {
-        getProgram(): Program;
-        getLocalNameOfContainer(container: Declaration): string;
-        getExpressionNamePrefix(node: Identifier): string;
-        getPropertyAccessSubstitution(node: PropertyAccess): string;
-        getExportAssignmentName(node: SourceFile): string;
-        isReferencedImportDeclaration(node: ImportDeclaration): boolean;
-        isTopLevelValueImportedViaEntityName(node: ImportDeclaration): boolean;
-        getNodeCheckFlags(node: Node): NodeCheckFlags;
-        getEnumMemberValue(node: EnumMember): number;
-        shouldEmitDeclarations(): boolean;
-        isDeclarationVisible(node: Declaration): boolean;
-        isImplementationOfOverload(node: FunctionDeclaration): boolean;
-        writeTypeAtLocation(location: Node, enclosingDeclaration: Node, flags: TypeFormatFlags, writer: TextWriter): void;
-        writeReturnTypeOfSignatureDeclaration(signatureDeclaration: SignatureDeclaration, enclosingDeclaration: Node, flags: TypeFormatFlags, writer: TextWriter): void;
-        writeSymbol(symbol: Symbol, enclosingDeclaration: Node, meaning: SymbolFlags, writer: TextWriter): void;
-        isSymbolAccessible(symbol: Symbol, enclosingDeclaration: Node, meaning: SymbolFlags): SymbolAccessiblityResult;
-        isImportDeclarationEntityNameReferenceDeclarationVisibile(entityName: EntityName): SymbolAccessiblityResult;
-    }
-
-    export enum SymbolFlags {
-        Variable           = 0x00000001,  // Variable or parameter
-        Property           = 0x00000002,  // Property or enum member
-        EnumMember         = 0x00000004,  // Enum member
-        Function           = 0x00000008,  // Function
-        Class              = 0x00000010,  // Class
-        Interface          = 0x00000020,  // Interface
-        Enum               = 0x00000040,  // Enum
-        ValueModule        = 0x00000080,  // Instantiated module
-        NamespaceModule    = 0x00000100,  // Uninstantiated module
-        TypeLiteral        = 0x00000200,  // Type Literal
-        ObjectLiteral      = 0x00000400,  // Object Literal
-        Method             = 0x00000800,  // Method
-        Constructor        = 0x00001000,  // Constructor
-        GetAccessor        = 0x00002000,  // Get accessor
-        SetAccessor        = 0x00004000,  // Set accessor
-        CallSignature      = 0x00008000,  // Call signature
-        ConstructSignature = 0x00010000,  // Construct signature
-        IndexSignature     = 0x00020000,  // Index signature
-        TypeParameter      = 0x00040000,  // Type parameter
-
-        // Export markers (see comment in declareModuleMember in binder)
-        ExportValue        = 0x00080000,  // Exported value marker
-        ExportType         = 0x00100000,  // Exported type marker
-        ExportNamespace    = 0x00200000,  // Exported namespace marker
-
-        Import             = 0x00400000,  // Import
-        Instantiated       = 0x00800000,  // Instantiated symbol
-        Merged             = 0x01000000,  // Merged symbol (created during program binding)
-        Transient          = 0x02000000,  // Transient symbol (created during type check)
-        Prototype          = 0x04000000,  // Symbol for the prototype property (without source code representation)
-
-        Value     = Variable | Property | EnumMember | Function | Class | Enum | ValueModule | Method | GetAccessor | SetAccessor,
-        Type      = Class | Interface | Enum | TypeLiteral | ObjectLiteral | TypeParameter,
-        Namespace = ValueModule | NamespaceModule,
-        Module    = ValueModule | NamespaceModule,
-        Accessor  = GetAccessor | SetAccessor,
-        Signature = CallSignature | ConstructSignature | IndexSignature,
-
-        ParameterExcludes       = Value,
-        VariableExcludes        = Value & ~Variable,
-        PropertyExcludes        = Value,
-        EnumMemberExcludes      = Value,
-        FunctionExcludes        = Value & ~(Function | ValueModule),
-        ClassExcludes           = (Value | Type) & ~ValueModule,
-        InterfaceExcludes       = Type & ~Interface,
-        EnumExcludes            = (Value | Type) & ~(Enum | ValueModule),
-        ValueModuleExcludes     = Value & ~(Function | Class | Enum | ValueModule),
-        NamespaceModuleExcludes = 0,
-        MethodExcludes          = Value & ~Method,
-        GetAccessorExcludes     = Value & ~SetAccessor,
-        SetAccessorExcludes     = Value & ~GetAccessor,
-        TypeParameterExcludes   = Type & ~TypeParameter,
-
-        // Imports collide with all other imports with the same name.
-        ImportExcludes          = Import,
-
-        ModuleMember = Variable | Function | Class | Interface | Enum | Module | Import,
-
-        ExportHasLocal = Function | Class | Enum | ValueModule,
-
-        HasLocals  = Function | Module | Method | Constructor | Accessor | Signature,
-        HasExports = Class | Enum | Module,
-        HasMembers = Class | Interface | TypeLiteral | ObjectLiteral,
-
-        IsContainer = HasLocals | HasExports | HasMembers,
-        PropertyOrAccessor      = Property | Accessor,
-        Export                  = ExportNamespace | ExportType | ExportValue,
-    }
-
-    export interface Symbol {
-        flags: SymbolFlags;            // Symbol flags
-        name: string;                  // Name of symbol
-        id?: number;                   // Unique id (used to look up SymbolLinks)
-        mergeId?: number;              // Merge id (used to look up merged symbol)
-        declarations?: Declaration[];  // Declarations associated with this symbol
-        parent?: Symbol;               // Parent symbol
-        members?: SymbolTable;         // Class, interface or literal instance members
-        exports?: SymbolTable;         // Module exports
-        exportSymbol?: Symbol;         // Exported symbol associated with this symbol
-        valueDeclaration?: Declaration // First value declaration of the symbol
-    }
-
-    export interface SymbolLinks {
-        target?: Symbol;               // Resolved (non-alias) target of an alias
-        type?: Type;                   // Type of value symbol
-        declaredType?: Type;           // Type of class, interface, enum, or type parameter
-        mapper?: TypeMapper;           // Type mapper for instantiation alias
-        referenced?: boolean;          // True if alias symbol has been referenced as a value
-        exportAssignSymbol?: Symbol;   // Symbol exported from external module
-    }
-
-    export interface TransientSymbol extends Symbol, SymbolLinks { }
-
-    export interface SymbolTable {
-        [index: string]: Symbol;
-    }
-
-    export enum NodeCheckFlags {
-        TypeChecked    = 0x00000001,  // Node has been type checked
-        LexicalThis    = 0x00000002,  // Lexical 'this' reference
-        CaptureThis    = 0x00000004,  // Lexical 'this' used in body
-        EmitExtends    = 0x00000008,  // Emit __extends
-        SuperInstance  = 0x00000010,  // Instance 'super' reference
-        SuperStatic    = 0x00000020,  // Static 'super' reference
-        ContextChecked = 0x00000040,  // Contextual types have been assigned
-    }
-
-    export interface NodeLinks {
-        resolvedType?: Type;            // Cached type of type node
-        resolvedSignature?: Signature;  // Cached signature of signature node or call expression
-        resolvedSymbol?: Symbol;        // Cached name resolution result
-        flags?: NodeCheckFlags;         // Set of flags specific to Node
-        enumMemberValue?: number;       // Constant value of enum member
-        isIllegalTypeReferenceInConstraint?: boolean; // Is type reference in constraint refers to the type parameter from the same list
-        isVisible?: boolean;            // Is this node visible
-        localModuleName?: string;       // Local name for module instance
-    }
-
-    export enum TypeFlags {
-        Any                = 0x00000001,
-        String             = 0x00000002,
-        Number             = 0x00000004,
-        Boolean            = 0x00000008,
-        Void               = 0x00000010,
-        Undefined          = 0x00000020,
-        Null               = 0x00000040,
-        Enum               = 0x00000080,  // Enum type
-        StringLiteral      = 0x00000100,  // String literal type
-        TypeParameter      = 0x00000200,  // Type parameter
-        Class              = 0x00000400,  // Class
-        Interface          = 0x00000800,  // Interface
-        Reference          = 0x00001000,  // Generic type reference
-        Anonymous          = 0x00002000,  // Anonymous
-        FromSignature      = 0x00004000,  // Created for signature assignment check
-
-        Intrinsic = Any | String | Number | Boolean | Void | Undefined | Null,
-        StringLike = String | StringLiteral,
-        NumberLike = Number | Enum,
-        ObjectType = Class | Interface | Reference | Anonymous
-    }
-
-    // Properties common to all types
-    export interface Type {
-        flags: TypeFlags;  // Flags
-        id: number;        // Unique ID
-        symbol?: Symbol;   // Symbol associated with type (if any)
-    }
-
-    // Intrinsic types (TypeFlags.Intrinsic)
-    export interface IntrinsicType extends Type {
-        intrinsicName: string;  // Name of intrinsic type
-    }
-
-    // String literal types (TypeFlags.StringLiteral)
-    export interface StringLiteralType extends Type {
-        text: string;  // Text of string literal
-    }
-
-    // Object types (TypeFlags.ObjectType)
-    export interface ObjectType extends Type { }
-
-    export interface ApparentType extends Type {
-        // This property is not used. It is just to make the type system think ApparentType
-        // is a strict subtype of Type.
-        _apparentTypeBrand: any;
-    }
-
-    // Class and interface types (TypeFlags.Class and TypeFlags.Interface)
-    export interface InterfaceType extends ObjectType {
-        typeParameters: TypeParameter[];           // Type parameters (undefined if non-generic)
-        baseTypes: ObjectType[];                   // Base types
-        declaredProperties: Symbol[];              // Declared members
-        declaredCallSignatures: Signature[];       // Declared call signatures
-        declaredConstructSignatures: Signature[];  // Declared construct signatures
-        declaredStringIndexType: Type;             // Declared string index type
-        declaredNumberIndexType: Type;             // Declared numeric index type
-    }
-
-    // Type references (TypeFlags.Reference)
-    export interface TypeReference extends ObjectType {
-        target: GenericType;    // Type reference target
-        typeArguments: Type[];  // Type reference type arguments
-    }
-
-    // Generic class and interface types
-    export interface GenericType extends InterfaceType, TypeReference {
-        instantiations: Map<TypeReference>;   // Generic instantiation cache
-        openReferenceTargets: GenericType[];  // Open type reference targets
-        openReferenceChecks: Map<boolean>;    // Open type reference check cache
-    }
-
-    // Resolved object type
-    export interface ResolvedObjectType extends ObjectType {
-        members: SymbolTable;              // Properties by name
-        properties: Symbol[];              // Properties
-        callSignatures: Signature[];       // Call signatures of type
-        constructSignatures: Signature[];  // Construct signatures of type
-        stringIndexType: Type;             // String index type
-        numberIndexType: Type;             // Numeric index type
-    }
-
-    // Type parameters (TypeFlags.TypeParameter)
-    export interface TypeParameter extends Type {
-        constraint: Type;        // Constraint
-        target?: TypeParameter;  // Instantiation target
-        mapper?: TypeMapper;     // Instantiation mapper
-    }
-
-    export enum SignatureKind {
-        Call,
-        Construct,
-    }
-
-    export interface Signature {
-        declaration: SignatureDeclaration;  // Originating declaration
-        typeParameters: TypeParameter[];    // Type parameters (undefined if non-generic)
-        parameters: Symbol[];               // Parameters
-        resolvedReturnType: Type;           // Resolved return type
-        minArgumentCount: number;           // Number of non-optional parameters
-        hasRestParameter: boolean;          // True if last parameter is rest parameter
-        hasStringLiterals: boolean;         // True if instantiated
-        target?: Signature;                 // Instantiation target
-        mapper?: TypeMapper;                // Instantiation mapper
-        erasedSignatureCache?: Signature;   // Erased version of signature (deferred)
-        isolatedSignatureType?: ObjectType; // A manufactured type that just contains the signature for purposes of signature comparison
-    }
-
-    export enum IndexKind {
-        String,
-        Number,
-    }
-
-    export interface TypeMapper {
-        (t: Type): Type;
-    }
-
-    export interface InferenceContext {
-        typeParameters: TypeParameter[];
-        inferences: Type[][];
-        inferredTypes: Type[];
-    }
-
-    export interface DiagnosticMessage {
-        key: string;
-        category: DiagnosticCategory;
-        code: number;
-    }
-
-    // A linked list of formatted diagnostic messages to be used as part of a multiline message.
-    // It is built from the bottom up, leaving the head to be the "main" diagnostic.
-    // While it seems that DiagnosticMessageChain is structurally similar to DiagnosticMessage,
-    // the difference is that messages are all preformatted in DMC.
-    export interface DiagnosticMessageChain {
-        messageText: string;
-        category: DiagnosticCategory;
-        code: number;
-        next?: DiagnosticMessageChain;
-    }
-
-    export interface Diagnostic {
-        file: SourceFile;
-        start: number;
-        length: number;
-        messageText: string;
-        category: DiagnosticCategory;
-        code: number;
-    }
-
-    export enum DiagnosticCategory {
-        Warning,
-        Error,
-        Message,
-        NoPrefix
-    }
-
-    export interface CompilerOptions {
-        charset?: string;
-        codepage?: number;
-        declaration?: boolean;
-        diagnostics?: boolean;
-        emitBOM?: boolean;
-        help?: boolean;
-        locale?: string;
-        mapRoot?: string;
-        module?: ModuleKind;
-        noImplicitAny?: boolean;
-        noLib?: boolean;
-        noLibCheck?: boolean;
-        noResolve?: boolean;
-        out?: string;
-        outDir?: string;
-        removeComments?: boolean;
-        sourceMap?: boolean;
-        sourceRoot?: string;
-        target?: ScriptTarget;
-        version?: boolean;
-        watch?: boolean;
-
-        [option: string]: any;
-    }
-
-    export enum ModuleKind {
-        None,
-        CommonJS,
-        AMD,
-    }
-
-    export enum ScriptTarget {
-        ES3,
-        ES5,
-    }
-
-    export interface ParsedCommandLine {
-        options: CompilerOptions;
-        filenames: string[];
-        errors: Diagnostic[];
-    }
-
-    export interface CommandLineOption {
-        name: string;
-        type: any;                          // "string", "number", "boolean", or an object literal mapping named values to actual values
-        shortName?: string;                 // A short pneumonic for convenience - for instance, 'h' can be used in place of 'help'.
-        description?: DiagnosticMessage;    // The message describing what the command line switch does
-        paramName?: DiagnosticMessage;      // The name to be used for a non-boolean option's parameter.
-        error?: DiagnosticMessage;          // The error given when the argument does not fit a customized 'type'.
-    }
-
-    export enum CharacterCodes {
-        nullCharacter = 0,
-        maxAsciiCharacter = 0x7F,
-
-        lineFeed = 0x0A,              // \n
-        carriageReturn = 0x0D,        // \r
-        lineSeparator = 0x2028,
-        paragraphSeparator = 0x2029,
-
-        // REVIEW: do we need to support this?  The scanner doesn't, but our IText does.  This seems 
-        // like an odd disparity?  (Or maybe it's completely fine for them to be different).
-        nextLine = 0x0085,
-
-        // Unicode 3.0 space characters
-        space = 0x0020,   // " "
-        nonBreakingSpace = 0x00A0,   //
-        enQuad = 0x2000,
-        emQuad = 0x2001,
-        enSpace = 0x2002,
-        emSpace = 0x2003,
-        threePerEmSpace = 0x2004,
-        fourPerEmSpace = 0x2005,
-        sixPerEmSpace = 0x2006,
-        figureSpace = 0x2007,
-        punctuationSpace = 0x2008,
-        thinSpace = 0x2009,
-        hairSpace = 0x200A,
-        zeroWidthSpace = 0x200B,
-        narrowNoBreakSpace = 0x202F,
-        ideographicSpace = 0x3000,
-        mathematicalSpace = 0x205F,
-        ogham = 0x1680, 
-
-        _ = 0x5F,
-        $ = 0x24,
-
-        _0 = 0x30,
-        _1 = 0x31,
-        _2 = 0x32,
-        _3 = 0x33,
-        _4 = 0x34,
-        _5 = 0x35,
-        _6 = 0x36,
-        _7 = 0x37,
-        _8 = 0x38,
-        _9 = 0x39,
-
-        a = 0x61,
-        b = 0x62,
-        c = 0x63,
-        d = 0x64,
-        e = 0x65,
-        f = 0x66,
-        g = 0x67,
-        h = 0x68,
-        i = 0x69,
-        j = 0x6A,
-        k = 0x6B,
-        l = 0x6C,
-        m = 0x6D,
-        n = 0x6E,
-        o = 0x6F,
-        p = 0x70,
-        q = 0x71,
-        r = 0x72,
-        s = 0x73,
-        t = 0x74,
-        u = 0x75,
-        v = 0x76,
-        w = 0x77,
-        x = 0x78,
-        y = 0x79,
-        z = 0x7A,
-
-        A = 0x41,
-        B = 0x42,
-        C = 0x43,
-        D = 0x44,
-        E = 0x45,
-        F = 0x46,
-        G = 0x47,
-        H = 0x48,
-        I = 0x49,
-        J = 0x4A,
-        K = 0x4B,
-        L = 0x4C,
-        M = 0x4D,
-        N = 0x4E,
-        O = 0x4F,
-        P = 0x50,
-        Q = 0x51,
-        R = 0x52,
-        S = 0x53,
-        T = 0x54,
-        U = 0x55,
-        V = 0x56,
-        W = 0x57,
-        X = 0x58,
-        Y = 0x59,
-        Z = 0x5a,
-
-        ampersand = 0x26,             // &
-        asterisk = 0x2A,              // *
-        at = 0x40,                    // @
-        backslash = 0x5C,             // \
-        bar = 0x7C,                   // |
-        caret = 0x5E,                 // ^
-        closeBrace = 0x7D,            // }
-        closeBracket = 0x5D,          // ]
-        closeParen = 0x29,            // )
-        colon = 0x3A,                 // :
-        comma = 0x2C,                 // ,
-        dot = 0x2E,                   // .
-        doubleQuote = 0x22,           // "
-        equals = 0x3D,                // =
-        exclamation = 0x21,           // !
-        greaterThan = 0x3E,           // >
-        lessThan = 0x3C,              // <
-        minus = 0x2D,                 // -
-        openBrace = 0x7B,             // {
-        openBracket = 0x5B,           // [
-        openParen = 0x28,             // (
-        percent = 0x25,               // %
-        plus = 0x2B,                  // +
-        question = 0x3F,              // ?
-        semicolon = 0x3B,             // ;
-        singleQuote = 0x27,           // '
-        slash = 0x2F,                 // /
-        tilde = 0x7E,                 // ~
-
-        backspace = 0x08,             // \b
-        formFeed = 0x0C,              // \f
-        byteOrderMark = 0xFEFF,
-        tab = 0x09,                   // \t
-        verticalTab = 0x0B,           // \v
-    }
-
-    export interface CancellationToken {
-        isCancellationRequested(): boolean;
-    }
-
-    export interface CompilerHost {
-        getSourceFile(filename: string, languageVersion: ScriptTarget, onError?: (message: string) => void): SourceFile;
-        getDefaultLibFilename(): string;
-        getCancellationToken? (): CancellationToken;
-        writeFile(filename: string, data: string, writeByteOrderMark: boolean, onError?: (message: string) => void): void;
-        getCurrentDirectory(): string;
-        getCanonicalFileName(fileName: string): string;
-        useCaseSensitiveFileNames(): boolean;
-        getNewLine(): string;
-    }
-}
+/// <reference path="core.ts"/>
+/// <reference path="scanner.ts"/>
+
+module ts {
+
+    export interface TextRange {
+        pos: number;
+        end: number;
+    }
+
+    // token > SyntaxKind.Identifer => token is a keyword
+    export enum SyntaxKind {
+        Unknown,
+        EndOfFileToken,
+        // Literals
+        NumericLiteral,
+        StringLiteral,
+        RegularExpressionLiteral,
+        // Punctuation
+        OpenBraceToken,
+        CloseBraceToken,
+        OpenParenToken,
+        CloseParenToken,
+        OpenBracketToken,
+        CloseBracketToken,
+        DotToken,
+        DotDotDotToken,
+        SemicolonToken,
+        CommaToken,
+        LessThanToken,
+        GreaterThanToken,
+        LessThanEqualsToken,
+        GreaterThanEqualsToken,
+        EqualsEqualsToken,
+        ExclamationEqualsToken,
+        EqualsEqualsEqualsToken,
+        ExclamationEqualsEqualsToken,
+        EqualsGreaterThanToken,
+        PlusToken,
+        MinusToken,
+        AsteriskToken,
+        SlashToken,
+        PercentToken,
+        PlusPlusToken,
+        MinusMinusToken,
+        LessThanLessThanToken,
+        GreaterThanGreaterThanToken,
+        GreaterThanGreaterThanGreaterThanToken,
+        AmpersandToken,
+        BarToken,
+        CaretToken,
+        ExclamationToken,
+        TildeToken,
+        AmpersandAmpersandToken,
+        BarBarToken,
+        QuestionToken,
+        ColonToken,
+        // Assignments
+        EqualsToken,
+        PlusEqualsToken,
+        MinusEqualsToken,
+        AsteriskEqualsToken,
+        SlashEqualsToken,
+        PercentEqualsToken,
+        LessThanLessThanEqualsToken,
+        GreaterThanGreaterThanEqualsToken,
+        GreaterThanGreaterThanGreaterThanEqualsToken,
+        AmpersandEqualsToken,
+        BarEqualsToken,
+        CaretEqualsToken,
+        // Identifiers
+        Identifier,
+        // Reserved words
+        BreakKeyword,
+        CaseKeyword,
+        CatchKeyword,
+        ClassKeyword,
+        ConstKeyword,
+        ContinueKeyword,
+        DebuggerKeyword,
+        DefaultKeyword,
+        DeleteKeyword,
+        DoKeyword,
+        ElseKeyword,
+        EnumKeyword,
+        ExportKeyword,
+        ExtendsKeyword,
+        FalseKeyword,
+        FinallyKeyword,
+        ForKeyword,
+        FunctionKeyword,
+        IfKeyword,
+        ImportKeyword,
+        InKeyword,
+        InstanceOfKeyword,
+        NewKeyword,
+        NullKeyword,
+        ReturnKeyword,
+        SuperKeyword,
+        SwitchKeyword,
+        ThisKeyword,
+        ThrowKeyword,
+        TrueKeyword,
+        TryKeyword,
+        TypeOfKeyword,
+        VarKeyword,
+        VoidKeyword,
+        WhileKeyword,
+        WithKeyword,
+        // Strict mode reserved words
+        ImplementsKeyword,
+        InterfaceKeyword,
+        LetKeyword,
+        PackageKeyword,
+        PrivateKeyword,
+        ProtectedKeyword,
+        PublicKeyword,
+        StaticKeyword,
+        YieldKeyword,
+        // TypeScript keywords
+        AnyKeyword,
+        BooleanKeyword,
+        ConstructorKeyword,
+        DeclareKeyword,
+        GetKeyword,
+        ModuleKeyword,
+        RequireKeyword,
+        NumberKeyword,
+        SetKeyword,
+        StringKeyword,
+        // Parse tree nodes
+        Missing,
+        // Names
+        QualifiedName,
+        // Signature elements
+        TypeParameter,
+        Parameter,
+        // TypeMember
+        Property,
+        Method,
+        Constructor,
+        GetAccessor,
+        SetAccessor,
+        CallSignature,
+        ConstructSignature,
+        IndexSignature,
+        // Type
+        TypeReference,
+        TypeQuery,
+        TypeLiteral,
+        ArrayType,
+        // Expression
+        ArrayLiteral,
+        ObjectLiteral,
+        PropertyAssignment,
+        PropertyAccess,
+        IndexedAccess,
+        CallExpression,
+        NewExpression,
+        TypeAssertion,
+        ParenExpression,
+        FunctionExpression,
+        ArrowFunction,
+        PrefixOperator,
+        PostfixOperator,
+        BinaryExpression,
+        ConditionalExpression,
+        OmittedExpression,
+        // Element
+        Block,
+        VariableStatement,
+        EmptyStatement,
+        ExpressionStatement,
+        IfStatement,
+        DoStatement,
+        WhileStatement,
+        ForStatement,
+        ForInStatement,
+        ContinueStatement,
+        BreakStatement,
+        ReturnStatement,
+        WithStatement,
+        SwitchStatement,
+        CaseClause,
+        DefaultClause,
+        LabelledStatement,
+        ThrowStatement,
+        TryStatement,
+        TryBlock,
+        CatchBlock,
+        FinallyBlock,
+        DebuggerStatement,
+        VariableDeclaration,
+        FunctionDeclaration,
+        FunctionBlock,
+        ClassDeclaration,
+        InterfaceDeclaration,
+        EnumDeclaration,
+        ModuleDeclaration,
+        ModuleBlock,
+        ImportDeclaration,
+        ExportAssignment,
+        // Enum
+        EnumMember,
+        // Top-level nodes
+        SourceFile,
+        Program,
+        // Synthesized list
+        SyntaxList,
+        // Enum value count
+        Count,
+        // Markers
+        FirstAssignment = EqualsToken,
+        LastAssignment = CaretEqualsToken,
+        FirstReservedWord = BreakKeyword,
+        LastReservedWord = WithKeyword,
+        FirstKeyword = BreakKeyword,
+        LastKeyword = StringKeyword,
+        FirstFutureReservedWord = ImplementsKeyword,
+        LastFutureReservedWord = YieldKeyword
+    }
+
+    export enum NodeFlags {
+        Export           = 0x00000001,  // Declarations
+        Ambient          = 0x00000002,  // Declarations
+        QuestionMark     = 0x00000004,  // Parameter/Property/Method
+        Rest             = 0x00000008,  // Parameter
+        Public           = 0x00000010,  // Property/Method
+        Private          = 0x00000020,  // Property/Method
+        Static           = 0x00000040,  // Property/Method
+        MultiLine        = 0x00000080,  // Multi-line array or object literal
+        Synthetic        = 0x00000100,  // Synthetic node (for full fidelity)
+        DeclarationFile  = 0x00000200,  // Node is a .d.ts file
+
+        Modifier = Export | Ambient | Public | Private | Static
+    }
+
+    export interface Node extends TextRange {
+        kind: SyntaxKind;
+        flags: NodeFlags;
+        id?: number;                  // Unique id (used to look up NodeLinks)
+        parent?: Node;                // Parent node (initialized by binding)
+        symbol?: Symbol;              // Symbol declared by node (initialized by binding)
+        locals?: SymbolTable;         // Locals associated with node (initialized by binding)
+        nextContainer?: Node;         // Next container in declaration order (initialized by binding)
+        localSymbol?: Symbol;         // Local symbol declared by node (initialized by binding only for exported nodes)
+    }
+
+    export interface NodeArray<T> extends Array<T>, TextRange { }
+
+    export interface Identifier extends Node {
+        text: string;                 // Text of identifier (with escapes converted to characters)
+    }
+
+    export interface QualifiedName extends Node {
+        // Must have same layout as PropertyAccess
+        left: EntityName;
+        right: Identifier;
+    }
+
+    export interface EntityName extends Node {
+        // Identifier, QualifiedName, or Missing
+    }
+
+    export interface ParsedSignature {
+        typeParameters?: NodeArray<TypeParameterDeclaration>;
+        parameters: NodeArray<ParameterDeclaration>;
+        type?: TypeNode;
+    }
+
+    export interface Declaration extends Node {
+        name?: Identifier;
+    }
+
+    export interface TypeParameterDeclaration extends Declaration {
+        constraint?: TypeNode;
+    }
+
+    export interface SignatureDeclaration extends Declaration, ParsedSignature { }
+
+    export interface VariableDeclaration extends Declaration {
+        type?: TypeNode;
+        initializer?: Expression;
+    }
+
+    export interface PropertyDeclaration extends VariableDeclaration { }
+
+    export interface ParameterDeclaration extends VariableDeclaration { }
+
+    export interface FunctionDeclaration extends Declaration, ParsedSignature {
+        body?: Node;  // Block or Expression
+    }
+
+    export interface MethodDeclaration extends FunctionDeclaration { }
+
+    export interface ConstructorDeclaration extends FunctionDeclaration { }
+
+    export interface AccessorDeclaration extends FunctionDeclaration { }
+
+    export interface TypeNode extends Node { }
+
+    export interface TypeReferenceNode extends TypeNode {
+        typeName: EntityName;
+        typeArguments?: NodeArray<TypeNode>;
+    }
+
+    export interface TypeQueryNode extends TypeNode {
+        exprName: EntityName;
+    }
+
+    export interface TypeLiteralNode extends TypeNode {
+        members: NodeArray<Node>;
+    }
+
+    export interface ArrayTypeNode extends TypeNode {
+        elementType: TypeNode;
+    }
+
+    export interface StringLiteralTypeNode extends TypeNode {
+        text: string;
+    }
+
+    export interface Expression extends Node {
+        contextualType?: Type;  // Used to temporarily assign a contextual type during overload resolution
+    }
+
+    export interface UnaryExpression extends Expression {
+        operator: SyntaxKind;
+        operand: Expression;
+    }
+
+    export interface BinaryExpression extends Expression {
+        left: Expression;
+        operator: SyntaxKind;
+        right: Expression;
+    }
+
+    export interface ConditionalExpression extends Expression {
+        condition: Expression;
+        whenTrue: Expression;
+        whenFalse: Expression;
+    }
+
+    export interface FunctionExpression extends Expression, FunctionDeclaration {
+        body: Node; // Required, whereas the member inherited from FunctionDeclaration is optional
+    }
+
+    // The text property of a LiteralExpression stores the interpreted value of the literal in text form. For a StringLiteral
+    // this means quotes have been removed and escapes have been converted to actual characters. For a NumericLiteral, the
+    // stored value is the toString() representation of the number. For example 1, 1.00, and 1e0 are all stored as just "1".
+    export interface LiteralExpression extends Expression {
+        text: string;
+    }
+
+    export interface ParenExpression extends Expression {
+        expression: Expression;
+    }
+
+    export interface ArrayLiteral extends Expression {
+        elements: NodeArray<Expression>;
+    }
+
+    export interface ObjectLiteral extends Expression {
+        properties: NodeArray<Node>;
+    }
+
+    export interface PropertyAccess extends Expression {
+        left: Expression;
+        right: Identifier;
+    }
+
+    export interface IndexedAccess extends Expression {
+        object: Expression;
+        index: Expression;
+    }
+
+    export interface CallExpression extends Expression {
+        func: Expression;
+        typeArguments?: NodeArray<TypeNode>;
+        arguments: NodeArray<Expression>;
+    }
+
+    export interface NewExpression extends CallExpression { }
+
+    export interface TypeAssertion extends Expression {
+        type: TypeNode;
+        operand: Expression;
+    }
+
+    export interface Statement extends Node { }
+
+    export interface Block extends Statement {
+        statements: NodeArray<Statement>;
+    }
+
+    export interface VariableStatement extends Statement {
+        declarations: NodeArray<VariableDeclaration>;
+    }
+
+    export interface ExpressionStatement extends Statement {
+        expression: Expression;
+    }
+
+    export interface IfStatement extends Statement {
+        expression: Expression;
+        thenStatement: Statement;
+        elseStatement?: Statement;
+    }
+
+    export interface IterationStatement extends Statement {
+        statement: Statement;
+    }
+
+    export interface DoStatement extends IterationStatement {
+        expression: Expression;
+    }
+
+    export interface WhileStatement extends IterationStatement {
+        expression: Expression;
+    }
+
+    export interface ForStatement extends IterationStatement {
+        declarations?: NodeArray<VariableDeclaration>;
+        initializer?: Expression;
+        condition?: Expression;
+        iterator?: Expression;
+    }
+
+    export interface ForInStatement extends IterationStatement {
+        declaration?: VariableDeclaration;
+        variable?: Expression;
+        expression: Expression;
+    }
+
+    export interface BreakOrContinueStatement extends Statement {
+        label?: Identifier;
+    }
+
+    export interface ReturnStatement extends Statement {
+        expression?: Expression;
+    }
+
+    export interface WithStatement extends Statement {
+        expression: Expression;
+        statement: Statement;
+    }
+
+    export interface SwitchStatement extends Statement {
+        expression: Expression;
+        clauses: NodeArray<CaseOrDefaultClause>;
+    }
+
+    export interface CaseOrDefaultClause extends Node {
+        expression?: Expression;
+        statements: NodeArray<Statement>;
+    }
+
+    export interface LabelledStatement extends Statement {
+        label: Identifier;
+        statement: Statement;
+    }
+
+    export interface ThrowStatement extends Statement {
+        expression: Expression;
+    }
+
+    export interface TryStatement extends Statement {
+        tryBlock: Block;
+        catchBlock?: CatchBlock;
+        finallyBlock?: Block;
+    }
+
+    export interface CatchBlock extends Block {
+        variable: Identifier;
+    }
+
+    export interface ClassDeclaration extends Declaration {
+        typeParameters?: NodeArray<TypeParameterDeclaration>;
+        baseType?: TypeReferenceNode;
+        implementedTypes?: NodeArray<TypeReferenceNode>;
+        members: NodeArray<Node>;
+    }
+
+    export interface InterfaceDeclaration extends Declaration {
+        typeParameters?: NodeArray<TypeParameterDeclaration>;
+        baseTypes?: NodeArray<TypeReferenceNode>;
+        members: NodeArray<Node>;
+    }
+
+    export interface EnumMember extends Declaration {
+        initializer?: Expression;
+    }
+
+    export interface EnumDeclaration extends Declaration {
+        members: NodeArray<EnumMember>;
+    }
+
+    export interface ModuleDeclaration extends Declaration {
+        body: Node;  // Block or ModuleDeclaration
+    }
+
+    export interface ImportDeclaration extends Declaration {
+        entityName?: EntityName;
+        externalModuleName?: LiteralExpression;
+    }
+
+    export interface ExportAssignment extends Statement {
+        exportName: Identifier;
+    }
+
+    export interface FileReference extends TextRange {
+        filename: string;
+    }
+
+    export interface SourceFile extends Block {
+        filename: string;
+        text: string;
+        getLineAndCharacterFromPosition(position: number): { line: number; character: number };
+        amdDependencies: string[];
+        referencedFiles: FileReference[];
+        syntacticErrors: Diagnostic[];
+        semanticErrors: Diagnostic[];
+        hasNoDefaultLib: boolean;
+        externalModuleIndicator: Node; // The first node that causes this file to be an external module
+        nodeCount: number;
+        identifierCount: number;
+        symbolCount: number;
+        isOpen: boolean;
+        version: string;
+        languageVersion: ScriptTarget;
+    }
+
+    export interface Program {
+        getSourceFile(filename: string): SourceFile;
+        getSourceFiles(): SourceFile[];
+        getCompilerOptions(): CompilerOptions;
+        getCompilerHost(): CompilerHost;
+        getDiagnostics(sourceFile?: SourceFile): Diagnostic[];
+        getGlobalDiagnostics(): Diagnostic[];
+        getTypeChecker(): TypeChecker;
+        getCommonSourceDirectory(): string;
+    }
+
+    export interface SourceMapSpan {
+        /** Line number in the js file*/
+        emittedLine: number;
+        /** Column number in the js file */
+        emittedColumn: number;
+        /** Line number in the ts file */
+        sourceLine: number;
+        /** Column number in the ts file */
+        sourceColumn: number;
+        /** Optional name (index into names array) associated with this span */
+        nameIndex?: number;
+        /** ts file (index into sources array) associated with this span*/
+        sourceIndex: number;
+    }
+
+    export interface SourceMapData {
+        /** Where the sourcemap file is written */
+        sourceMapFilePath: string;
+        /** source map url written in the js file */
+        jsSourceMappingURL: string;
+        /** Source map's file field - js file name*/
+        sourceMapFile: string;
+        /** Source map's sourceRoot field - location where the sources will be present if not "" */
+        sourceMapSourceRoot: string;
+        /** Source map's sources field - list of sources that can be indexed in this source map*/
+        sourceMapSources: string[];
+        /** input source file (which one can use on program to get the file)
+            this is one to one mapping with the sourceMapSources list*/
+        inputSourceFileNames: string[];
+        /** Source map's names field - list of names that can be indexed in this source map*/
+        sourceMapNames?: string[];
+        /** Source map's mapping field - encoded source map spans*/
+        sourceMapMappings: string;
+        /** Raw source map spans that were encoded into the sourceMapMappings*/
+        sourceMapDecodedMappings: SourceMapSpan[];
+    }
+
+    export interface EmitResult {
+        errors: Diagnostic[];
+        sourceMaps: SourceMapData[];  // Array of sourceMapData if compiler emitted sourcemaps
+    }
+
+    export interface TypeChecker {
+        getProgram(): Program;
+        getDiagnostics(sourceFile?: SourceFile): Diagnostic[];
+        getGlobalDiagnostics(): Diagnostic[];
+        getNodeCount(): number;
+        getIdentifierCount(): number;
+        getSymbolCount(): number;
+        getTypeCount(): number;
+        checkProgram(): void;
+        emitFiles(): EmitResult;
+        getSymbolOfNode(node: Node): Symbol;
+        getParentOfSymbol(symbol: Symbol): Symbol;
+        getTypeOfSymbol(symbol: Symbol): Type;
+        getDeclaredTypeOfSymbol(symbol: Symbol): Type;
+        getPropertiesOfType(type: Type): Symbol[];
+        getPropertyOfType(type: Type, propetyName: string): Symbol;
+        getSignaturesOfType(type: Type, kind: SignatureKind): Signature[];
+        getIndexTypeOfType(type: Type, kind: IndexKind): Type;
+        getReturnTypeOfSignature(signature: Signature): Type;
+        resolveEntityName(location: Node, name: EntityName, meaning: SymbolFlags): Symbol;
+        getSymbolsInScope(location: Node, meaning: SymbolFlags): Symbol[];
+        getSymbolInfo(node: Node): Symbol;
+        getTypeOfExpression(node: Expression, contextualType?: Type, contextualMapper?: TypeMapper): Type;
+        typeToString(type: Type, enclosingDeclaration?: Node, flags?: TypeFormatFlags): string;
+        symbolToString(symbol: Symbol, enclosingDeclaration?: Node, meaning?: SymbolFlags): string;
+        getAugmentedPropertiesOfApparentType(type: Type): Symbol[];
+    }
+
+    export interface TextWriter {
+        write(s: string): void;
+        writeSymbol(symbol: Symbol, enclosingDeclaration?: Node, meaning?: SymbolFlags): void;
+        writeLine(): void;
+        increaseIndent(): void;
+        decreaseIndent(): void;
+        getText(): string;
+    }
+
+    export enum TypeFormatFlags {
+        None                        = 0x00000000, 
+
+        /** writes Array<T> instead T[]  */
+        WriteArrayAsGenericType     = 0x00000001,  // Declarations
+
+        UseTypeOfFunction           = 0x00000002,  // instead of writing signature type of function use typeof
+    }
+
+    export enum SymbolAccessibility {
+        Accessible,
+        NotAccessible,
+        CannotBeNamed
+    }
+
+    export interface SymbolAccessiblityResult {
+        accessibility: SymbolAccessibility;
+        errorSymbolName?: string // Optional symbol name that results in error
+        errorModuleName?: string // If the symbol is not visibile from module, module's name
+        aliasesToMakeVisible?: ImportDeclaration[]; // aliases that need to have this symbol visible
+    }
+
+    export interface EmitResolver {
+        getProgram(): Program;
+        getLocalNameOfContainer(container: Declaration): string;
+        getExpressionNamePrefix(node: Identifier): string;
+        getPropertyAccessSubstitution(node: PropertyAccess): string;
+        getExportAssignmentName(node: SourceFile): string;
+        isReferencedImportDeclaration(node: ImportDeclaration): boolean;
+        isTopLevelValueImportedViaEntityName(node: ImportDeclaration): boolean;
+        getNodeCheckFlags(node: Node): NodeCheckFlags;
+        getEnumMemberValue(node: EnumMember): number;
+        shouldEmitDeclarations(): boolean;
+        isDeclarationVisible(node: Declaration): boolean;
+        isImplementationOfOverload(node: FunctionDeclaration): boolean;
+        writeTypeAtLocation(location: Node, enclosingDeclaration: Node, flags: TypeFormatFlags, writer: TextWriter): void;
+        writeReturnTypeOfSignatureDeclaration(signatureDeclaration: SignatureDeclaration, enclosingDeclaration: Node, flags: TypeFormatFlags, writer: TextWriter): void;
+        writeSymbol(symbol: Symbol, enclosingDeclaration: Node, meaning: SymbolFlags, writer: TextWriter): void;
+        isSymbolAccessible(symbol: Symbol, enclosingDeclaration: Node, meaning: SymbolFlags): SymbolAccessiblityResult;
+        isImportDeclarationEntityNameReferenceDeclarationVisibile(entityName: EntityName): SymbolAccessiblityResult;
+    }
+
+    export enum SymbolFlags {
+        Variable           = 0x00000001,  // Variable or parameter
+        Property           = 0x00000002,  // Property or enum member
+        EnumMember         = 0x00000004,  // Enum member
+        Function           = 0x00000008,  // Function
+        Class              = 0x00000010,  // Class
+        Interface          = 0x00000020,  // Interface
+        Enum               = 0x00000040,  // Enum
+        ValueModule        = 0x00000080,  // Instantiated module
+        NamespaceModule    = 0x00000100,  // Uninstantiated module
+        TypeLiteral        = 0x00000200,  // Type Literal
+        ObjectLiteral      = 0x00000400,  // Object Literal
+        Method             = 0x00000800,  // Method
+        Constructor        = 0x00001000,  // Constructor
+        GetAccessor        = 0x00002000,  // Get accessor
+        SetAccessor        = 0x00004000,  // Set accessor
+        CallSignature      = 0x00008000,  // Call signature
+        ConstructSignature = 0x00010000,  // Construct signature
+        IndexSignature     = 0x00020000,  // Index signature
+        TypeParameter      = 0x00040000,  // Type parameter
+
+        // Export markers (see comment in declareModuleMember in binder)
+        ExportValue        = 0x00080000,  // Exported value marker
+        ExportType         = 0x00100000,  // Exported type marker
+        ExportNamespace    = 0x00200000,  // Exported namespace marker
+
+        Import             = 0x00400000,  // Import
+        Instantiated       = 0x00800000,  // Instantiated symbol
+        Merged             = 0x01000000,  // Merged symbol (created during program binding)
+        Transient          = 0x02000000,  // Transient symbol (created during type check)
+        Prototype          = 0x04000000,  // Symbol for the prototype property (without source code representation)
+
+        Value     = Variable | Property | EnumMember | Function | Class | Enum | ValueModule | Method | GetAccessor | SetAccessor,
+        Type      = Class | Interface | Enum | TypeLiteral | ObjectLiteral | TypeParameter,
+        Namespace = ValueModule | NamespaceModule,
+        Module    = ValueModule | NamespaceModule,
+        Accessor  = GetAccessor | SetAccessor,
+        Signature = CallSignature | ConstructSignature | IndexSignature,
+
+        ParameterExcludes       = Value,
+        VariableExcludes        = Value & ~Variable,
+        PropertyExcludes        = Value,
+        EnumMemberExcludes      = Value,
+        FunctionExcludes        = Value & ~(Function | ValueModule),
+        ClassExcludes           = (Value | Type) & ~ValueModule,
+        InterfaceExcludes       = Type & ~Interface,
+        EnumExcludes            = (Value | Type) & ~(Enum | ValueModule),
+        ValueModuleExcludes     = Value & ~(Function | Class | Enum | ValueModule),
+        NamespaceModuleExcludes = 0,
+        MethodExcludes          = Value & ~Method,
+        GetAccessorExcludes     = Value & ~SetAccessor,
+        SetAccessorExcludes     = Value & ~GetAccessor,
+        TypeParameterExcludes   = Type & ~TypeParameter,
+
+        // Imports collide with all other imports with the same name.
+        ImportExcludes          = Import,
+
+        ModuleMember = Variable | Function | Class | Interface | Enum | Module | Import,
+
+        ExportHasLocal = Function | Class | Enum | ValueModule,
+
+        HasLocals  = Function | Module | Method | Constructor | Accessor | Signature,
+        HasExports = Class | Enum | Module,
+        HasMembers = Class | Interface | TypeLiteral | ObjectLiteral,
+
+        IsContainer = HasLocals | HasExports | HasMembers,
+        PropertyOrAccessor      = Property | Accessor,
+        Export                  = ExportNamespace | ExportType | ExportValue,
+    }
+
+    export interface Symbol {
+        flags: SymbolFlags;            // Symbol flags
+        name: string;                  // Name of symbol
+        id?: number;                   // Unique id (used to look up SymbolLinks)
+        mergeId?: number;              // Merge id (used to look up merged symbol)
+        declarations?: Declaration[];  // Declarations associated with this symbol
+        parent?: Symbol;               // Parent symbol
+        members?: SymbolTable;         // Class, interface or literal instance members
+        exports?: SymbolTable;         // Module exports
+        exportSymbol?: Symbol;         // Exported symbol associated with this symbol
+        valueDeclaration?: Declaration // First value declaration of the symbol
+    }
+
+    export interface SymbolLinks {
+        target?: Symbol;               // Resolved (non-alias) target of an alias
+        type?: Type;                   // Type of value symbol
+        declaredType?: Type;           // Type of class, interface, enum, or type parameter
+        mapper?: TypeMapper;           // Type mapper for instantiation alias
+        referenced?: boolean;          // True if alias symbol has been referenced as a value
+        exportAssignSymbol?: Symbol;   // Symbol exported from external module
+    }
+
+    export interface TransientSymbol extends Symbol, SymbolLinks { }
+
+    export interface SymbolTable {
+        [index: string]: Symbol;
+    }
+
+    export enum NodeCheckFlags {
+        TypeChecked    = 0x00000001,  // Node has been type checked
+        LexicalThis    = 0x00000002,  // Lexical 'this' reference
+        CaptureThis    = 0x00000004,  // Lexical 'this' used in body
+        EmitExtends    = 0x00000008,  // Emit __extends
+        SuperInstance  = 0x00000010,  // Instance 'super' reference
+        SuperStatic    = 0x00000020,  // Static 'super' reference
+        ContextChecked = 0x00000040,  // Contextual types have been assigned
+    }
+
+    export interface NodeLinks {
+        resolvedType?: Type;            // Cached type of type node
+        resolvedSignature?: Signature;  // Cached signature of signature node or call expression
+        resolvedSymbol?: Symbol;        // Cached name resolution result
+        flags?: NodeCheckFlags;         // Set of flags specific to Node
+        enumMemberValue?: number;       // Constant value of enum member
+        isIllegalTypeReferenceInConstraint?: boolean; // Is type reference in constraint refers to the type parameter from the same list
+        isVisible?: boolean;            // Is this node visible
+        localModuleName?: string;       // Local name for module instance
+    }
+
+    export enum TypeFlags {
+        Any                = 0x00000001,
+        String             = 0x00000002,
+        Number             = 0x00000004,
+        Boolean            = 0x00000008,
+        Void               = 0x00000010,
+        Undefined          = 0x00000020,
+        Null               = 0x00000040,
+        Enum               = 0x00000080,  // Enum type
+        StringLiteral      = 0x00000100,  // String literal type
+        TypeParameter      = 0x00000200,  // Type parameter
+        Class              = 0x00000400,  // Class
+        Interface          = 0x00000800,  // Interface
+        Reference          = 0x00001000,  // Generic type reference
+        Anonymous          = 0x00002000,  // Anonymous
+        FromSignature      = 0x00004000,  // Created for signature assignment check
+
+        Intrinsic = Any | String | Number | Boolean | Void | Undefined | Null,
+        StringLike = String | StringLiteral,
+        NumberLike = Number | Enum,
+        ObjectType = Class | Interface | Reference | Anonymous
+    }
+
+    // Properties common to all types
+    export interface Type {
+        flags: TypeFlags;  // Flags
+        id: number;        // Unique ID
+        symbol?: Symbol;   // Symbol associated with type (if any)
+    }
+
+    // Intrinsic types (TypeFlags.Intrinsic)
+    export interface IntrinsicType extends Type {
+        intrinsicName: string;  // Name of intrinsic type
+    }
+
+    // String literal types (TypeFlags.StringLiteral)
+    export interface StringLiteralType extends Type {
+        text: string;  // Text of string literal
+    }
+
+    // Object types (TypeFlags.ObjectType)
+    export interface ObjectType extends Type { }
+
+    export interface ApparentType extends Type {
+        // This property is not used. It is just to make the type system think ApparentType
+        // is a strict subtype of Type.
+        _apparentTypeBrand: any;
+    }
+
+    // Class and interface types (TypeFlags.Class and TypeFlags.Interface)
+    export interface InterfaceType extends ObjectType {
+        typeParameters: TypeParameter[];           // Type parameters (undefined if non-generic)
+        baseTypes: ObjectType[];                   // Base types
+        declaredProperties: Symbol[];              // Declared members
+        declaredCallSignatures: Signature[];       // Declared call signatures
+        declaredConstructSignatures: Signature[];  // Declared construct signatures
+        declaredStringIndexType: Type;             // Declared string index type
+        declaredNumberIndexType: Type;             // Declared numeric index type
+    }
+
+    // Type references (TypeFlags.Reference)
+    export interface TypeReference extends ObjectType {
+        target: GenericType;    // Type reference target
+        typeArguments: Type[];  // Type reference type arguments
+    }
+
+    // Generic class and interface types
+    export interface GenericType extends InterfaceType, TypeReference {
+        instantiations: Map<TypeReference>;   // Generic instantiation cache
+        openReferenceTargets: GenericType[];  // Open type reference targets
+        openReferenceChecks: Map<boolean>;    // Open type reference check cache
+    }
+
+    // Resolved object type
+    export interface ResolvedObjectType extends ObjectType {
+        members: SymbolTable;              // Properties by name
+        properties: Symbol[];              // Properties
+        callSignatures: Signature[];       // Call signatures of type
+        constructSignatures: Signature[];  // Construct signatures of type
+        stringIndexType: Type;             // String index type
+        numberIndexType: Type;             // Numeric index type
+    }
+
+    // Type parameters (TypeFlags.TypeParameter)
+    export interface TypeParameter extends Type {
+        constraint: Type;        // Constraint
+        target?: TypeParameter;  // Instantiation target
+        mapper?: TypeMapper;     // Instantiation mapper
+    }
+
+    export enum SignatureKind {
+        Call,
+        Construct,
+    }
+
+    export interface Signature {
+        declaration: SignatureDeclaration;  // Originating declaration
+        typeParameters: TypeParameter[];    // Type parameters (undefined if non-generic)
+        parameters: Symbol[];               // Parameters
+        resolvedReturnType: Type;           // Resolved return type
+        minArgumentCount: number;           // Number of non-optional parameters
+        hasRestParameter: boolean;          // True if last parameter is rest parameter
+        hasStringLiterals: boolean;         // True if instantiated
+        target?: Signature;                 // Instantiation target
+        mapper?: TypeMapper;                // Instantiation mapper
+        erasedSignatureCache?: Signature;   // Erased version of signature (deferred)
+        isolatedSignatureType?: ObjectType; // A manufactured type that just contains the signature for purposes of signature comparison
+    }
+
+    export enum IndexKind {
+        String,
+        Number,
+    }
+
+    export interface TypeMapper {
+        (t: Type): Type;
+    }
+
+    export interface InferenceContext {
+        typeParameters: TypeParameter[];
+        inferences: Type[][];
+        inferredTypes: Type[];
+    }
+
+    export interface DiagnosticMessage {
+        key: string;
+        category: DiagnosticCategory;
+        code: number;
+    }
+
+    // A linked list of formatted diagnostic messages to be used as part of a multiline message.
+    // It is built from the bottom up, leaving the head to be the "main" diagnostic.
+    // While it seems that DiagnosticMessageChain is structurally similar to DiagnosticMessage,
+    // the difference is that messages are all preformatted in DMC.
+    export interface DiagnosticMessageChain {
+        messageText: string;
+        category: DiagnosticCategory;
+        code: number;
+        next?: DiagnosticMessageChain;
+    }
+
+    export interface Diagnostic {
+        file: SourceFile;
+        start: number;
+        length: number;
+        messageText: string;
+        category: DiagnosticCategory;
+        code: number;
+    }
+
+    export enum DiagnosticCategory {
+        Warning,
+        Error,
+        Message,
+        NoPrefix
+    }
+
+    export interface CompilerOptions {
+        charset?: string;
+        codepage?: number;
+        declaration?: boolean;
+        diagnostics?: boolean;
+        emitBOM?: boolean;
+        help?: boolean;
+        locale?: string;
+        mapRoot?: string;
+        module?: ModuleKind;
+        noImplicitAny?: boolean;
+        noLib?: boolean;
+        noLibCheck?: boolean;
+        noResolve?: boolean;
+        out?: string;
+        outDir?: string;
+        removeComments?: boolean;
+        sourceMap?: boolean;
+        sourceRoot?: string;
+        target?: ScriptTarget;
+        version?: boolean;
+        watch?: boolean;
+
+        [option: string]: any;
+    }
+
+    export enum ModuleKind {
+        None,
+        CommonJS,
+        AMD,
+    }
+
+    export enum ScriptTarget {
+        ES3,
+        ES5,
+    }
+
+    export interface ParsedCommandLine {
+        options: CompilerOptions;
+        filenames: string[];
+        errors: Diagnostic[];
+    }
+
+    export interface CommandLineOption {
+        name: string;
+        type: any;                          // "string", "number", "boolean", or an object literal mapping named values to actual values
+        shortName?: string;                 // A short pneumonic for convenience - for instance, 'h' can be used in place of 'help'.
+        description?: DiagnosticMessage;    // The message describing what the command line switch does
+        paramName?: DiagnosticMessage;      // The name to be used for a non-boolean option's parameter.
+        error?: DiagnosticMessage;          // The error given when the argument does not fit a customized 'type'.
+    }
+
+    export enum CharacterCodes {
+        nullCharacter = 0,
+        maxAsciiCharacter = 0x7F,
+
+        lineFeed = 0x0A,              // \n
+        carriageReturn = 0x0D,        // \r
+        lineSeparator = 0x2028,
+        paragraphSeparator = 0x2029,
+
+        // REVIEW: do we need to support this?  The scanner doesn't, but our IText does.  This seems 
+        // like an odd disparity?  (Or maybe it's completely fine for them to be different).
+        nextLine = 0x0085,
+
+        // Unicode 3.0 space characters
+        space = 0x0020,   // " "
+        nonBreakingSpace = 0x00A0,   //
+        enQuad = 0x2000,
+        emQuad = 0x2001,
+        enSpace = 0x2002,
+        emSpace = 0x2003,
+        threePerEmSpace = 0x2004,
+        fourPerEmSpace = 0x2005,
+        sixPerEmSpace = 0x2006,
+        figureSpace = 0x2007,
+        punctuationSpace = 0x2008,
+        thinSpace = 0x2009,
+        hairSpace = 0x200A,
+        zeroWidthSpace = 0x200B,
+        narrowNoBreakSpace = 0x202F,
+        ideographicSpace = 0x3000,
+        mathematicalSpace = 0x205F,
+        ogham = 0x1680, 
+
+        _ = 0x5F,
+        $ = 0x24,
+
+        _0 = 0x30,
+        _1 = 0x31,
+        _2 = 0x32,
+        _3 = 0x33,
+        _4 = 0x34,
+        _5 = 0x35,
+        _6 = 0x36,
+        _7 = 0x37,
+        _8 = 0x38,
+        _9 = 0x39,
+
+        a = 0x61,
+        b = 0x62,
+        c = 0x63,
+        d = 0x64,
+        e = 0x65,
+        f = 0x66,
+        g = 0x67,
+        h = 0x68,
+        i = 0x69,
+        j = 0x6A,
+        k = 0x6B,
+        l = 0x6C,
+        m = 0x6D,
+        n = 0x6E,
+        o = 0x6F,
+        p = 0x70,
+        q = 0x71,
+        r = 0x72,
+        s = 0x73,
+        t = 0x74,
+        u = 0x75,
+        v = 0x76,
+        w = 0x77,
+        x = 0x78,
+        y = 0x79,
+        z = 0x7A,
+
+        A = 0x41,
+        B = 0x42,
+        C = 0x43,
+        D = 0x44,
+        E = 0x45,
+        F = 0x46,
+        G = 0x47,
+        H = 0x48,
+        I = 0x49,
+        J = 0x4A,
+        K = 0x4B,
+        L = 0x4C,
+        M = 0x4D,
+        N = 0x4E,
+        O = 0x4F,
+        P = 0x50,
+        Q = 0x51,
+        R = 0x52,
+        S = 0x53,
+        T = 0x54,
+        U = 0x55,
+        V = 0x56,
+        W = 0x57,
+        X = 0x58,
+        Y = 0x59,
+        Z = 0x5a,
+
+        ampersand = 0x26,             // &
+        asterisk = 0x2A,              // *
+        at = 0x40,                    // @
+        backslash = 0x5C,             // \
+        bar = 0x7C,                   // |
+        caret = 0x5E,                 // ^
+        closeBrace = 0x7D,            // }
+        closeBracket = 0x5D,          // ]
+        closeParen = 0x29,            // )
+        colon = 0x3A,                 // :
+        comma = 0x2C,                 // ,
+        dot = 0x2E,                   // .
+        doubleQuote = 0x22,           // "
+        equals = 0x3D,                // =
+        exclamation = 0x21,           // !
+        greaterThan = 0x3E,           // >
+        lessThan = 0x3C,              // <
+        minus = 0x2D,                 // -
+        openBrace = 0x7B,             // {
+        openBracket = 0x5B,           // [
+        openParen = 0x28,             // (
+        percent = 0x25,               // %
+        plus = 0x2B,                  // +
+        question = 0x3F,              // ?
+        semicolon = 0x3B,             // ;
+        singleQuote = 0x27,           // '
+        slash = 0x2F,                 // /
+        tilde = 0x7E,                 // ~
+
+        backspace = 0x08,             // \b
+        formFeed = 0x0C,              // \f
+        byteOrderMark = 0xFEFF,
+        tab = 0x09,                   // \t
+        verticalTab = 0x0B,           // \v
+    }
+
+    export interface CancellationToken {
+        isCancellationRequested(): boolean;
+    }
+
+    export interface CompilerHost {
+        getSourceFile(filename: string, languageVersion: ScriptTarget, onError?: (message: string) => void): SourceFile;
+        getDefaultLibFilename(): string;
+        getCancellationToken? (): CancellationToken;
+        writeFile(filename: string, data: string, writeByteOrderMark: boolean, onError?: (message: string) => void): void;
+        getCurrentDirectory(): string;
+        getCanonicalFileName(fileName: string): string;
+        useCaseSensitiveFileNames(): boolean;
+        getNewLine(): string;
+    }
+}