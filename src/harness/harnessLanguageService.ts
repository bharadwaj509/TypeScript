﻿/// <reference path='..\services\services.ts' />
/// <reference path='..\services\shims.ts' />
/// <reference path='harness.ts' />

module Harness.LanguageService {
    export class ScriptInfo {
        public version: number = 1;
        public editRanges: { length: number; textChangeRange: ts.TextChangeRange; }[] = [];
        public lineMap: number[] = null;

        constructor(public fileName: string, public content: string) {
            this.setContent(content);
        }

        private setContent(content: string): void {
            this.content = content;
            this.lineMap = ts.computeLineStarts(content);
        }

        public updateContent(content: string): void {
            this.editRanges = [];
            this.setContent(content);
            this.version++;
        }

        public editContent(minChar: number, limChar: number, newText: string): void {
            // Apply edits
            var prefix = this.content.substring(0, minChar);
            var middle = newText;
            var suffix = this.content.substring(limChar);
            this.setContent(prefix + middle + suffix);

            // Store edit range + new length of script
            this.editRanges.push({
                length: this.content.length,
                textChangeRange: ts.createTextChangeRange(
                    ts.createTextSpanFromBounds(minChar, limChar), newText.length)
            });

            // Update version #
            this.version++;
        }

        public getTextChangeRangeBetweenVersions(startVersion: number, endVersion: number): ts.TextChangeRange {
            if (startVersion === endVersion) {
                // No edits!
                return ts.unchangedTextChangeRange;
            }

            var initialEditRangeIndex = this.editRanges.length - (this.version - startVersion);
            var lastEditRangeIndex = this.editRanges.length - (this.version - endVersion);

            var entries = this.editRanges.slice(initialEditRangeIndex, lastEditRangeIndex);
            return ts.collapseTextChangeRangesAcrossMultipleVersions(entries.map(e => e.textChangeRange));
        }
    }

    class ScriptSnapshot implements ts.IScriptSnapshot {
        public textSnapshot: string;
        public version: number;

        constructor(public scriptInfo: ScriptInfo) {
            this.textSnapshot = scriptInfo.content;
            this.version = scriptInfo.version;
        }

        public getText(start: number, end: number): string {
            return this.textSnapshot.substring(start, end);
        }

        public getLength(): number {
            return this.textSnapshot.length;
        }

        public getChangeRange(oldScript: ts.IScriptSnapshot): ts.TextChangeRange {
            var oldShim = <ScriptSnapshot>oldScript;
            return this.scriptInfo.getTextChangeRangeBetweenVersions(oldShim.version, this.version);
        }
    }

    class ScriptSnapshotProxy implements ts.ScriptSnapshotShim {
        constructor(public scriptSnapshot: ts.IScriptSnapshot) {
        }

        public getText(start: number, end: number): string {
            return this.scriptSnapshot.getText(start, end);
        }

        public getLength(): number {
            return this.scriptSnapshot.getLength();
        }

        public getChangeRange(oldScript: ts.ScriptSnapshotShim): string {
            var oldShim = <ScriptSnapshotProxy>oldScript;

            var range = this.scriptSnapshot.getChangeRange(oldShim.scriptSnapshot);
            if (range === null) {
                return null;
            }

            return JSON.stringify({ span: { start: range.span.start, length: range.span.length }, newLength: range.newLength });
        }
    }

    class CancellationToken {
        public static None: CancellationToken = new CancellationToken(null);

        constructor(private cancellationToken: ts.CancellationToken) {
        }

        public isCancellationRequested() {
            return this.cancellationToken && this.cancellationToken.isCancellationRequested();
        }
    }

<<<<<<< HEAD
    export interface LanguageServiceAdaptor {
        getHost(): LanguageServiceAdaptorHost;
        getLanguageService(): ts.LanguageService;
        getClassifier(): ts.Classifier;
        getPreProcessedFileInfo(fileName: string, fileContents: string): ts.PreProcessedFileInfo;
=======
    export class NonCachingDocumentRegistry implements ts.DocumentRegistry {
        public static Instance: ts.DocumentRegistry = new NonCachingDocumentRegistry();

        public acquireDocument(
            fileName: string,
            compilationSettings: ts.CompilerOptions,
            scriptSnapshot: ts.IScriptSnapshot,
            version: string): ts.SourceFile {
            var sourceFile = Compiler.createSourceFileAndAssertInvariants(fileName, scriptSnapshot.getText(0, scriptSnapshot.getLength()), compilationSettings.target);
            sourceFile.version = version;
            return sourceFile;
        }

        public updateDocument(
            document: ts.SourceFile,
            fileName: string,
            compilationSettings: ts.CompilerOptions,
            scriptSnapshot: ts.IScriptSnapshot,
            version: string,
            textChangeRange: ts.TextChangeRange
            ): ts.SourceFile {
            var result = ts.updateLanguageServiceSourceFile(document, scriptSnapshot, version, textChangeRange);
            Utils.assertInvariants(result, /*parent:*/ undefined);
            return result;
        }

        public releaseDocument(fileName: string, compilationSettings: ts.CompilerOptions): void {
            // no op since this class doesn't cache anything
        }
>>>>>>> 340828e4
    }

<<<<<<< HEAD
    class LanguageServiceHostBase  {
        protected fileNameToScript: ts.Map<ScriptInfo> = {};
        
        constructor(protected cancellationToken: ts.CancellationToken = CancellationToken.None,
            protected settings = ts.getDefaultCompilerOptions()) { 
        
=======
        public getNewLine(): string {
            return "\r\n";
        }

        public addDefaultLibrary() {
            this.addScript(Harness.Compiler.defaultLibFileName, Harness.Compiler.defaultLibSourceFile.text);
>>>>>>> 340828e4
        }
        
        public getFilenames(): string[] {
            var fileNames: string[] = [];
            ts.forEachKey(this.fileNameToScript,(fileName) => { fileNames.push(fileName); });
            return fileNames;
        }

        public getScriptInfo(fileName: string): ScriptInfo {
            return ts.lookUp(this.fileNameToScript, fileName);
        }

        public addScript(fileName: string, content: string): void {
            this.fileNameToScript[fileName] = new ScriptInfo(fileName, content);
        }

        public updateScript(fileName: string, content: string) {
            var script = this.getScriptInfo(fileName);
            if (script !== null) {
                script.updateContent(content);
                return;
            }

            this.addScript(fileName, content);
        }

        public editScript(fileName: string, minChar: number, limChar: number, newText: string) {
            var script = this.getScriptInfo(fileName);
            if (script !== null) {
                script.editContent(minChar, limChar, newText);
                return;
            }

            throw new Error("No script with name '" + fileName + "'");
        }

<<<<<<< HEAD
=======
        //////////////////////////////////////////////////////////////////////
        // ILogger implementation
        //
        public information(): boolean { return false; }
        public debug(): boolean { return true; }
        public warning(): boolean { return true; }
        public error(): boolean { return true; }
        public fatal(): boolean { return true; }

        public log(s: string): void {
            // For debugging...
            //TypeScript.Environment.standardOut.WriteLine("TypeScriptLS:" + s);
        }

        //////////////////////////////////////////////////////////////////////
        // LanguageServiceShimHost implementation
        //

        /// Returns json for Tools.CompilationSettings
        public getCompilationSettings(): string {
            return JSON.stringify(this.settings);
        }

        public getCancellationToken(): ts.CancellationToken {
            return this.cancellationToken;
        }

        public getCurrentDirectory(): string {
            return "";
        }

        public getDefaultLibFileName(): string {
            return "";
        }

        public getScriptFileNames(): string {
            var fileNames: string[] = [];
            ts.forEachKey(this.fileNameToScript,(fileName) => { fileNames.push(fileName); });
            return JSON.stringify(fileNames);
        }

        public getScriptSnapshot(fileName: string): ts.ScriptSnapshotShim {
            if (this.contains(fileName)) {
                return new ScriptSnapshotShim(this.getScriptInfo(fileName));
            }
            return undefined;
        }

        public getScriptVersion(fileName: string): string {
            if (this.contains(fileName)) {
                return this.getScriptInfo(fileName).version.toString();
            }
            return undefined;
        }

        public getLocalizedDiagnosticMessages(): string {
            return JSON.stringify({});
        }

        /** Return a new instance of the language service shim, up-to-date wrt to typecheck.
         *  To access the non-shim (i.e. actual) language service, use the "ls.languageService" property.
         */
        public getLanguageService(): ts.LanguageServiceShim {
            this.ls = new TypeScript.Services.TypeScriptServicesFactory().createLanguageServiceShim(this);
            return this.ls;
        }

        public setCompilationSettings(settings: ts.CompilerOptions) {
            for (var key in settings) {
                if (settings.hasOwnProperty(key)) {
                    this.settings[key] = settings[key];
                }
            }
        }

        /** Return a new instance of the classifier service shim */
        public getClassifier(): ts.ClassifierShim {
            return new TypeScript.Services.TypeScriptServicesFactory().createClassifierShim(this);
        }

        public getCoreService(): ts.CoreServicesShim {
            return new TypeScript.Services.TypeScriptServicesFactory().createCoreServicesShim(this);
        }

        /** Parse file given its source text */
        public parseSourceText(fileName: string, sourceText: ts.IScriptSnapshot): ts.SourceFile {
            var result = Compiler.createSourceFileAndAssertInvariants(fileName, sourceText.getText(0, sourceText.getLength()), ts.ScriptTarget.Latest);
            result.version = "1";
            return result;
        }

        /** Parse a file on disk given its fileName */
        public parseFile(fileName: string) {
            var sourceText = ts.ScriptSnapshot.fromString(Harness.IO.readFile(fileName));
            return this.parseSourceText(fileName, sourceText);
        }

>>>>>>> 340828e4
        /**
          * @param line 1 based index
          * @param col 1 based index
          */
        public lineColToPosition(fileName: string, line: number, col: number): number {
            var script: ScriptInfo = this.fileNameToScript[fileName];
            assert.isNotNull(script);
            assert.isTrue(line >= 1);
            assert.isTrue(col >= 1);

            return ts.computePositionFromLineAndCharacter(script.lineMap, line, col);
        }

        /**
          * @param line 0 based index
          * @param col 0 based index
          */
        public positionToZeroBasedLineCol(fileName: string, position: number): ts.LineAndCharacter {
            var script: ScriptInfo = this.fileNameToScript[fileName];
            assert.isNotNull(script);

            var result = ts.computeLineAndCharacterOfPosition(script.lineMap, position);

            assert.isTrue(result.line >= 1);
            assert.isTrue(result.character >= 1);
            return { line: result.line - 1, character: result.character - 1 };
        }
    }

    export interface LanguageServiceAdaptorHost extends LanguageServiceHostBase {
    }

    /// Native adabtor
    class NativeLanguageServiceHost extends LanguageServiceHostBase implements ts.LanguageServiceHost { 
        getCompilationSettings(): ts.CompilerOptions { return this.settings; }
        getCancellationToken(): ts.CancellationToken { return this.cancellationToken; }
        getCurrentDirectory(): string { return ""; }
        getDefaultLibFileName(): string { return ""; }
        getScriptFileNames(): string[] { return this.getFilenames(); }
        getScriptSnapshot(fileName: string): ts.IScriptSnapshot {
            var script = this.getScriptInfo(fileName);
            return script ? new ScriptSnapshot(script) : undefined;
        }
        getScriptVersion(fileName: string): string {
            var script = this.getScriptInfo(fileName);
            return script ? script.version.toString() : undefined;
        }
        log(s: string): void { }
        trace(s: string): void { }
        error(s: string): void { }
    }

    export class NativeLanugageServiceAdaptor implements LanguageServiceAdaptor {
        private host: NativeLanguageServiceHost;
        constructor(cancellationToken?: ts.CancellationToken, options?: ts.CompilerOptions) { 
            this.host = new NativeLanguageServiceHost(cancellationToken, options);
        }
        getHost() { return this.host; }
        getLanguageService(): ts.LanguageService { return ts.createLanguageService(this.host); }
        getClassifier(): ts.Classifier { return ts.createClassifier(); }
        getPreProcessedFileInfo(fileName: string, fileContents: string): ts.PreProcessedFileInfo { return ts.preProcessFile(fileContents); }
    }

    /// Shim adabtor
    class ShimLanguageServiceHost extends LanguageServiceHostBase implements ts.LanguageServiceShimHost {
        private nativeHost: NativeLanguageServiceHost;
        constructor(cancellationToken?: ts.CancellationToken, options?: ts.CompilerOptions) {
            super(cancellationToken, options);
            this.nativeHost = new NativeLanguageServiceHost(cancellationToken, options);
        }

        getFilenames(): string[] { return this.nativeHost.getFilenames(); }
        getScriptInfo(fileName: string): ScriptInfo { return this.nativeHost.getScriptInfo(fileName); }
        addScript(fileName: string, content: string): void { this.nativeHost.addScript(fileName, content); }
        updateScript(fileName: string, content: string): void { return this.nativeHost.updateScript(fileName, content); }
        editScript(fileName: string, minChar: number, limChar: number, newText: string): void { this.nativeHost.editScript(fileName, minChar, limChar, newText); }
        lineColToPosition(fileName: string, line: number, col: number): number { return this.nativeHost.lineColToPosition(fileName, line, col); }
        positionToZeroBasedLineCol(fileName: string, position: number): ts.LineAndCharacter { return this.nativeHost.positionToZeroBasedLineCol(fileName, position); }

        getCompilationSettings(): string { return JSON.stringify(this.nativeHost.getCompilationSettings()); }
        getCancellationToken(): ts.CancellationToken { return this.nativeHost.getCancellationToken(); }
        getCurrentDirectory(): string { return this.nativeHost.getCurrentDirectory(); }
        getDefaultLibFileName(): string { return this.nativeHost.getDefaultLibFileName(); }
        getScriptFileNames(): string { return JSON.stringify(this.nativeHost.getScriptFileNames()); }
        getScriptSnapshot(fileName: string): ts.ScriptSnapshotShim {
            var nativeScriptSnapshot = this.nativeHost.getScriptSnapshot(fileName);
            return nativeScriptSnapshot && new ScriptSnapshotProxy(nativeScriptSnapshot); 
        }
        getScriptVersion(fileName: string): string { return this.nativeHost.getScriptVersion(fileName); }
        getLocalizedDiagnosticMessages(): string { return JSON.stringify({}); }
        log(s: string): void { this.nativeHost.log(s); }
        trace(s: string): void { this.nativeHost.trace(s); }
        error(s: string): void { this.nativeHost.error(s); }
    }

    class ClassifierShimProxy implements ts.Classifier { 
        constructor(private shim: ts.ClassifierShim) { }
        getClassificationsForLine(text: string, lexState: ts.EndOfLineState, classifyKeywordsInGenerics?: boolean): ts.ClassificationResult {
            var result = this.shim.getClassificationsForLine(text, lexState, classifyKeywordsInGenerics).split('\n');
            var entries: ts.ClassificationInfo[] = [];
            var i = 0;
            var position = 0;

            for (; i < result.length - 1; i += 2) {
                var t = entries[i / 2] = {
                    length: parseInt(result[i]),
                    classification: parseInt(result[i + 1])
                };

                assert.isTrue(t.length > 0, "Result length should be greater than 0, got :" + t.length);
                position += t.length;
            }
            var finalLexState = parseInt(result[result.length - 1]);

            assert.equal(position, text.length, "Expected cumulative length of all entries to match the length of the source. expected: " + text.length + ", but got: " + position);

            return {
                finalLexState,
                entries
            };
        }
    }

    function unwrappJSONCallResult(result: string): any {
        var parsedResult = JSON.parse(result);
        if (parsedResult.error) {
            throw new Error("Language Service Shim Error: " + JSON.stringify(parsedResult.error));
        }
        else if (parsedResult.canceled) { 
            throw new ts.OperationCanceledException();
        }
        return parsedResult.result;
    }

    class LanguageServiceShimProxy implements ts.LanguageService {
        constructor(private shim: ts.LanguageServiceShim) { }
        private unwrappJSONCallResult(result: string): any {
            var parsedResult = JSON.parse(result);
            if (parsedResult.error) {
                throw new Error("Language Service Shim Error: " + JSON.stringify(parsedResult.error));
            }
            return parsedResult.result;
        }
        cleanupSemanticCache(): void {
            this.shim.cleanupSemanticCache();
        }
        getSyntacticDiagnostics(fileName: string): ts.Diagnostic[] {
            return unwrappJSONCallResult(this.shim.getSyntacticDiagnostics(fileName));
        }
        getSemanticDiagnostics(fileName: string): ts.Diagnostic[] {
            return unwrappJSONCallResult(this.shim.getSemanticDiagnostics(fileName));
        }
        getCompilerOptionsDiagnostics(): ts.Diagnostic[] {
            return unwrappJSONCallResult(this.shim.getCompilerOptionsDiagnostics());
        }
        getSyntacticClassifications(fileName: string, span: ts.TextSpan): ts.ClassifiedSpan[] {
            return unwrappJSONCallResult(this.shim.getSyntacticClassifications(fileName, span.start, span.length));
        }
        getSemanticClassifications(fileName: string, span: ts.TextSpan): ts.ClassifiedSpan[] {
            return unwrappJSONCallResult(this.shim.getSemanticClassifications(fileName, span.start, span.length));
        }
        getCompletionsAtPosition(fileName: string, position: number): ts.CompletionInfo {
            return unwrappJSONCallResult(this.shim.getCompletionsAtPosition(fileName, position));
        }
        getCompletionEntryDetails(fileName: string, position: number, entryName: string): ts.CompletionEntryDetails {
            return unwrappJSONCallResult(this.shim.getCompletionEntryDetails(fileName, position, entryName));
        }
        getQuickInfoAtPosition(fileName: string, position: number): ts.QuickInfo {
            return unwrappJSONCallResult(this.shim.getQuickInfoAtPosition(fileName, position));
        }
        getNameOrDottedNameSpan(fileName: string, startPos: number, endPos: number): ts.TextSpan {
            return unwrappJSONCallResult(this.shim.getNameOrDottedNameSpan(fileName, startPos, endPos));
        }
        getBreakpointStatementAtPosition(fileName: string, position: number): ts.TextSpan {
            return unwrappJSONCallResult(this.shim.getBreakpointStatementAtPosition(fileName, position));
        }
        getSignatureHelpItems(fileName: string, position: number): ts.SignatureHelpItems {
            return unwrappJSONCallResult(this.shim.getSignatureHelpItems(fileName, position));
        }
        getRenameInfo(fileName: string, position: number): ts.RenameInfo {
            return unwrappJSONCallResult(this.shim.getRenameInfo(fileName, position));
        }
        findRenameLocations(fileName: string, position: number, findInStrings: boolean, findInComments: boolean): ts.RenameLocation[] {
            return unwrappJSONCallResult(this.shim.findRenameLocations(fileName, position, findInStrings, findInComments));
        }
        getDefinitionAtPosition(fileName: string, position: number): ts.DefinitionInfo[] {
            return unwrappJSONCallResult(this.shim.getDefinitionAtPosition(fileName, position));
        }
        getReferencesAtPosition(fileName: string, position: number): ts.ReferenceEntry[] {
            return unwrappJSONCallResult(this.shim.getReferencesAtPosition(fileName, position));
        }
        getOccurrencesAtPosition(fileName: string, position: number): ts.ReferenceEntry[] {
            return unwrappJSONCallResult(this.shim.getOccurrencesAtPosition(fileName, position));
        }
        getNavigateToItems(searchValue: string): ts.NavigateToItem[] {
            return unwrappJSONCallResult(this.shim.getNavigateToItems(searchValue));
        }
        getNavigationBarItems(fileName: string): ts.NavigationBarItem[] {
            return unwrappJSONCallResult(this.shim.getNavigationBarItems(fileName));
        }
        getOutliningSpans(fileName: string): ts.OutliningSpan[] {
            return unwrappJSONCallResult(this.shim.getOutliningSpans(fileName));
        }
        getTodoComments(fileName: string, descriptors: ts.TodoCommentDescriptor[]): ts.TodoComment[] {
            return unwrappJSONCallResult(this.shim.getTodoComments(fileName, JSON.stringify(descriptors)));
        }
        getBraceMatchingAtPosition(fileName: string, position: number): ts.TextSpan[] {
            return unwrappJSONCallResult(this.shim.getBraceMatchingAtPosition(fileName, position));
        }
        getIndentationAtPosition(fileName: string, position: number, options: ts.EditorOptions): number {
            return unwrappJSONCallResult(this.shim.getIndentationAtPosition(fileName, position, JSON.stringify(options)));
        }
        getFormattingEditsForRange(fileName: string, start: number, end: number, options: ts.FormatCodeOptions): ts.TextChange[] {
            return unwrappJSONCallResult(this.shim.getFormattingEditsForRange(fileName, start, end, JSON.stringify(options)));
        }
        getFormattingEditsForDocument(fileName: string, options: ts.FormatCodeOptions): ts.TextChange[] {
            return unwrappJSONCallResult(this.shim.getFormattingEditsForDocument(fileName, JSON.stringify(options)));
        }
        getFormattingEditsAfterKeystroke(fileName: string, position: number, key: string, options: ts.FormatCodeOptions): ts.TextChange[] {
            return unwrappJSONCallResult(this.shim.getFormattingEditsAfterKeystroke(fileName, position, key, JSON.stringify(options)));
        }
        getEmitOutput(fileName: string): ts.EmitOutput {
            return unwrappJSONCallResult(this.shim.getEmitOutput(fileName));
        }
        getProgram(): ts.Program {
            throw new Error("Program can not be marshalled accross the shim layer.");
        }
        getSourceFile(fileName: string): ts.SourceFile {
            throw new Error("SourceFile can not be marshalled accross the shim layer.");
        }
        dispose(): void { this.shim.dispose({}); }
    }

    export class ShimLanugageServiceAdaptor implements LanguageServiceAdaptor {
        private host: ShimLanguageServiceHost;
        private factory: ts.TypeScriptServicesFactory;
        constructor(cancellationToken?: ts.CancellationToken, options?: ts.CompilerOptions) {
            this.host = new ShimLanguageServiceHost(cancellationToken, options);
            this.factory = new TypeScript.Services.TypeScriptServicesFactory();
        }
        getHost() { return this.host; }
        getLanguageService(): ts.LanguageService { return new LanguageServiceShimProxy(this.factory.createLanguageServiceShim(this.host)); }
        getClassifier(): ts.Classifier { return new ClassifierShimProxy(this.factory.createClassifierShim(this.host)); }
        getPreProcessedFileInfo(fileName: string, fileContents: string): ts.PreProcessedFileInfo {
            var shimResult: {
                referencedFiles: ts.IFileReference[];
                importedFiles: ts.IFileReference[];
                isLibFile: boolean;
            };

            var coreServicesShim = this.factory.createCoreServicesShim(this.host);
            shimResult = unwrappJSONCallResult(coreServicesShim.getPreProcessedFileInfo(fileName, ts.ScriptSnapshot.fromString(fileContents)));

            var convertResult: ts.PreProcessedFileInfo = {
                referencedFiles: [],
                importedFiles: [],
                isLibFile: shimResult.isLibFile
            };

            ts.forEach(shimResult.referencedFiles, refFile => {
                convertResult.referencedFiles.push({
                    fileName: refFile.path,
                    pos: refFile.position,
                    end: refFile.position + refFile.length
                });
            });

            ts.forEach(shimResult.importedFiles, importedFile => {
                convertResult.importedFiles.push({
                    fileName: importedFile.path,
                    pos: importedFile.position,
                    end: importedFile.position + importedFile.length
                });
            });

            return convertResult;
        }
    }
}
 <|MERGE_RESOLUTION|>--- conflicted
+++ resolved
@@ -1,585 +1,447 @@
-﻿/// <reference path='..\services\services.ts' />
-/// <reference path='..\services\shims.ts' />
-/// <reference path='harness.ts' />
-
-module Harness.LanguageService {
-    export class ScriptInfo {
-        public version: number = 1;
-        public editRanges: { length: number; textChangeRange: ts.TextChangeRange; }[] = [];
-        public lineMap: number[] = null;
-
-        constructor(public fileName: string, public content: string) {
-            this.setContent(content);
-        }
-
-        private setContent(content: string): void {
-            this.content = content;
-            this.lineMap = ts.computeLineStarts(content);
-        }
-
-        public updateContent(content: string): void {
-            this.editRanges = [];
-            this.setContent(content);
-            this.version++;
-        }
-
-        public editContent(minChar: number, limChar: number, newText: string): void {
-            // Apply edits
-            var prefix = this.content.substring(0, minChar);
-            var middle = newText;
-            var suffix = this.content.substring(limChar);
-            this.setContent(prefix + middle + suffix);
-
-            // Store edit range + new length of script
-            this.editRanges.push({
-                length: this.content.length,
-                textChangeRange: ts.createTextChangeRange(
-                    ts.createTextSpanFromBounds(minChar, limChar), newText.length)
-            });
-
-            // Update version #
-            this.version++;
-        }
-
-        public getTextChangeRangeBetweenVersions(startVersion: number, endVersion: number): ts.TextChangeRange {
-            if (startVersion === endVersion) {
-                // No edits!
-                return ts.unchangedTextChangeRange;
-            }
-
-            var initialEditRangeIndex = this.editRanges.length - (this.version - startVersion);
-            var lastEditRangeIndex = this.editRanges.length - (this.version - endVersion);
-
-            var entries = this.editRanges.slice(initialEditRangeIndex, lastEditRangeIndex);
-            return ts.collapseTextChangeRangesAcrossMultipleVersions(entries.map(e => e.textChangeRange));
-        }
-    }
-
-    class ScriptSnapshot implements ts.IScriptSnapshot {
-        public textSnapshot: string;
-        public version: number;
-
-        constructor(public scriptInfo: ScriptInfo) {
-            this.textSnapshot = scriptInfo.content;
-            this.version = scriptInfo.version;
-        }
-
-        public getText(start: number, end: number): string {
-            return this.textSnapshot.substring(start, end);
-        }
-
-        public getLength(): number {
-            return this.textSnapshot.length;
-        }
-
-        public getChangeRange(oldScript: ts.IScriptSnapshot): ts.TextChangeRange {
-            var oldShim = <ScriptSnapshot>oldScript;
-            return this.scriptInfo.getTextChangeRangeBetweenVersions(oldShim.version, this.version);
-        }
-    }
-
-    class ScriptSnapshotProxy implements ts.ScriptSnapshotShim {
-        constructor(public scriptSnapshot: ts.IScriptSnapshot) {
-        }
-
-        public getText(start: number, end: number): string {
-            return this.scriptSnapshot.getText(start, end);
-        }
-
-        public getLength(): number {
-            return this.scriptSnapshot.getLength();
-        }
-
-        public getChangeRange(oldScript: ts.ScriptSnapshotShim): string {
-            var oldShim = <ScriptSnapshotProxy>oldScript;
-
-            var range = this.scriptSnapshot.getChangeRange(oldShim.scriptSnapshot);
-            if (range === null) {
-                return null;
-            }
-
-            return JSON.stringify({ span: { start: range.span.start, length: range.span.length }, newLength: range.newLength });
-        }
-    }
-
-    class CancellationToken {
-        public static None: CancellationToken = new CancellationToken(null);
-
-        constructor(private cancellationToken: ts.CancellationToken) {
-        }
-
-        public isCancellationRequested() {
-            return this.cancellationToken && this.cancellationToken.isCancellationRequested();
-        }
-    }
-
-<<<<<<< HEAD
-    export interface LanguageServiceAdaptor {
-        getHost(): LanguageServiceAdaptorHost;
-        getLanguageService(): ts.LanguageService;
-        getClassifier(): ts.Classifier;
-        getPreProcessedFileInfo(fileName: string, fileContents: string): ts.PreProcessedFileInfo;
-=======
-    export class NonCachingDocumentRegistry implements ts.DocumentRegistry {
-        public static Instance: ts.DocumentRegistry = new NonCachingDocumentRegistry();
-
-        public acquireDocument(
-            fileName: string,
-            compilationSettings: ts.CompilerOptions,
-            scriptSnapshot: ts.IScriptSnapshot,
-            version: string): ts.SourceFile {
-            var sourceFile = Compiler.createSourceFileAndAssertInvariants(fileName, scriptSnapshot.getText(0, scriptSnapshot.getLength()), compilationSettings.target);
-            sourceFile.version = version;
-            return sourceFile;
-        }
-
-        public updateDocument(
-            document: ts.SourceFile,
-            fileName: string,
-            compilationSettings: ts.CompilerOptions,
-            scriptSnapshot: ts.IScriptSnapshot,
-            version: string,
-            textChangeRange: ts.TextChangeRange
-            ): ts.SourceFile {
-            var result = ts.updateLanguageServiceSourceFile(document, scriptSnapshot, version, textChangeRange);
-            Utils.assertInvariants(result, /*parent:*/ undefined);
-            return result;
-        }
-
-        public releaseDocument(fileName: string, compilationSettings: ts.CompilerOptions): void {
-            // no op since this class doesn't cache anything
-        }
->>>>>>> 340828e4
-    }
-
-<<<<<<< HEAD
-    class LanguageServiceHostBase  {
-        protected fileNameToScript: ts.Map<ScriptInfo> = {};
-        
-        constructor(protected cancellationToken: ts.CancellationToken = CancellationToken.None,
-            protected settings = ts.getDefaultCompilerOptions()) { 
-        
-=======
-        public getNewLine(): string {
-            return "\r\n";
-        }
-
-        public addDefaultLibrary() {
-            this.addScript(Harness.Compiler.defaultLibFileName, Harness.Compiler.defaultLibSourceFile.text);
->>>>>>> 340828e4
-        }
-        
-        public getFilenames(): string[] {
-            var fileNames: string[] = [];
-            ts.forEachKey(this.fileNameToScript,(fileName) => { fileNames.push(fileName); });
-            return fileNames;
-        }
-
-        public getScriptInfo(fileName: string): ScriptInfo {
-            return ts.lookUp(this.fileNameToScript, fileName);
-        }
-
-        public addScript(fileName: string, content: string): void {
-            this.fileNameToScript[fileName] = new ScriptInfo(fileName, content);
-        }
-
-        public updateScript(fileName: string, content: string) {
-            var script = this.getScriptInfo(fileName);
-            if (script !== null) {
-                script.updateContent(content);
-                return;
-            }
-
-            this.addScript(fileName, content);
-        }
-
-        public editScript(fileName: string, minChar: number, limChar: number, newText: string) {
-            var script = this.getScriptInfo(fileName);
-            if (script !== null) {
-                script.editContent(minChar, limChar, newText);
-                return;
-            }
-
-            throw new Error("No script with name '" + fileName + "'");
-        }
-
-<<<<<<< HEAD
-=======
-        //////////////////////////////////////////////////////////////////////
-        // ILogger implementation
-        //
-        public information(): boolean { return false; }
-        public debug(): boolean { return true; }
-        public warning(): boolean { return true; }
-        public error(): boolean { return true; }
-        public fatal(): boolean { return true; }
-
-        public log(s: string): void {
-            // For debugging...
-            //TypeScript.Environment.standardOut.WriteLine("TypeScriptLS:" + s);
-        }
-
-        //////////////////////////////////////////////////////////////////////
-        // LanguageServiceShimHost implementation
-        //
-
-        /// Returns json for Tools.CompilationSettings
-        public getCompilationSettings(): string {
-            return JSON.stringify(this.settings);
-        }
-
-        public getCancellationToken(): ts.CancellationToken {
-            return this.cancellationToken;
-        }
-
-        public getCurrentDirectory(): string {
-            return "";
-        }
-
-        public getDefaultLibFileName(): string {
-            return "";
-        }
-
-        public getScriptFileNames(): string {
-            var fileNames: string[] = [];
-            ts.forEachKey(this.fileNameToScript,(fileName) => { fileNames.push(fileName); });
-            return JSON.stringify(fileNames);
-        }
-
-        public getScriptSnapshot(fileName: string): ts.ScriptSnapshotShim {
-            if (this.contains(fileName)) {
-                return new ScriptSnapshotShim(this.getScriptInfo(fileName));
-            }
-            return undefined;
-        }
-
-        public getScriptVersion(fileName: string): string {
-            if (this.contains(fileName)) {
-                return this.getScriptInfo(fileName).version.toString();
-            }
-            return undefined;
-        }
-
-        public getLocalizedDiagnosticMessages(): string {
-            return JSON.stringify({});
-        }
-
-        /** Return a new instance of the language service shim, up-to-date wrt to typecheck.
-         *  To access the non-shim (i.e. actual) language service, use the "ls.languageService" property.
-         */
-        public getLanguageService(): ts.LanguageServiceShim {
-            this.ls = new TypeScript.Services.TypeScriptServicesFactory().createLanguageServiceShim(this);
-            return this.ls;
-        }
-
-        public setCompilationSettings(settings: ts.CompilerOptions) {
-            for (var key in settings) {
-                if (settings.hasOwnProperty(key)) {
-                    this.settings[key] = settings[key];
-                }
-            }
-        }
-
-        /** Return a new instance of the classifier service shim */
-        public getClassifier(): ts.ClassifierShim {
-            return new TypeScript.Services.TypeScriptServicesFactory().createClassifierShim(this);
-        }
-
-        public getCoreService(): ts.CoreServicesShim {
-            return new TypeScript.Services.TypeScriptServicesFactory().createCoreServicesShim(this);
-        }
-
-        /** Parse file given its source text */
-        public parseSourceText(fileName: string, sourceText: ts.IScriptSnapshot): ts.SourceFile {
-            var result = Compiler.createSourceFileAndAssertInvariants(fileName, sourceText.getText(0, sourceText.getLength()), ts.ScriptTarget.Latest);
-            result.version = "1";
-            return result;
-        }
-
-        /** Parse a file on disk given its fileName */
-        public parseFile(fileName: string) {
-            var sourceText = ts.ScriptSnapshot.fromString(Harness.IO.readFile(fileName));
-            return this.parseSourceText(fileName, sourceText);
-        }
-
->>>>>>> 340828e4
-        /**
-          * @param line 1 based index
-          * @param col 1 based index
-          */
-        public lineColToPosition(fileName: string, line: number, col: number): number {
-            var script: ScriptInfo = this.fileNameToScript[fileName];
-            assert.isNotNull(script);
-            assert.isTrue(line >= 1);
-            assert.isTrue(col >= 1);
-
-            return ts.computePositionFromLineAndCharacter(script.lineMap, line, col);
-        }
-
-        /**
-          * @param line 0 based index
-          * @param col 0 based index
-          */
-        public positionToZeroBasedLineCol(fileName: string, position: number): ts.LineAndCharacter {
-            var script: ScriptInfo = this.fileNameToScript[fileName];
-            assert.isNotNull(script);
-
-            var result = ts.computeLineAndCharacterOfPosition(script.lineMap, position);
-
-            assert.isTrue(result.line >= 1);
-            assert.isTrue(result.character >= 1);
-            return { line: result.line - 1, character: result.character - 1 };
-        }
-    }
-
-    export interface LanguageServiceAdaptorHost extends LanguageServiceHostBase {
-    }
-
-    /// Native adabtor
-    class NativeLanguageServiceHost extends LanguageServiceHostBase implements ts.LanguageServiceHost { 
-        getCompilationSettings(): ts.CompilerOptions { return this.settings; }
-        getCancellationToken(): ts.CancellationToken { return this.cancellationToken; }
-        getCurrentDirectory(): string { return ""; }
-        getDefaultLibFileName(): string { return ""; }
-        getScriptFileNames(): string[] { return this.getFilenames(); }
-        getScriptSnapshot(fileName: string): ts.IScriptSnapshot {
-            var script = this.getScriptInfo(fileName);
-            return script ? new ScriptSnapshot(script) : undefined;
-        }
-        getScriptVersion(fileName: string): string {
-            var script = this.getScriptInfo(fileName);
-            return script ? script.version.toString() : undefined;
-        }
-        log(s: string): void { }
-        trace(s: string): void { }
-        error(s: string): void { }
-    }
-
-    export class NativeLanugageServiceAdaptor implements LanguageServiceAdaptor {
-        private host: NativeLanguageServiceHost;
-        constructor(cancellationToken?: ts.CancellationToken, options?: ts.CompilerOptions) { 
-            this.host = new NativeLanguageServiceHost(cancellationToken, options);
-        }
-        getHost() { return this.host; }
-        getLanguageService(): ts.LanguageService { return ts.createLanguageService(this.host); }
-        getClassifier(): ts.Classifier { return ts.createClassifier(); }
-        getPreProcessedFileInfo(fileName: string, fileContents: string): ts.PreProcessedFileInfo { return ts.preProcessFile(fileContents); }
-    }
-
-    /// Shim adabtor
-    class ShimLanguageServiceHost extends LanguageServiceHostBase implements ts.LanguageServiceShimHost {
-        private nativeHost: NativeLanguageServiceHost;
-        constructor(cancellationToken?: ts.CancellationToken, options?: ts.CompilerOptions) {
-            super(cancellationToken, options);
-            this.nativeHost = new NativeLanguageServiceHost(cancellationToken, options);
-        }
-
-        getFilenames(): string[] { return this.nativeHost.getFilenames(); }
-        getScriptInfo(fileName: string): ScriptInfo { return this.nativeHost.getScriptInfo(fileName); }
-        addScript(fileName: string, content: string): void { this.nativeHost.addScript(fileName, content); }
-        updateScript(fileName: string, content: string): void { return this.nativeHost.updateScript(fileName, content); }
-        editScript(fileName: string, minChar: number, limChar: number, newText: string): void { this.nativeHost.editScript(fileName, minChar, limChar, newText); }
-        lineColToPosition(fileName: string, line: number, col: number): number { return this.nativeHost.lineColToPosition(fileName, line, col); }
-        positionToZeroBasedLineCol(fileName: string, position: number): ts.LineAndCharacter { return this.nativeHost.positionToZeroBasedLineCol(fileName, position); }
-
-        getCompilationSettings(): string { return JSON.stringify(this.nativeHost.getCompilationSettings()); }
-        getCancellationToken(): ts.CancellationToken { return this.nativeHost.getCancellationToken(); }
-        getCurrentDirectory(): string { return this.nativeHost.getCurrentDirectory(); }
-        getDefaultLibFileName(): string { return this.nativeHost.getDefaultLibFileName(); }
-        getScriptFileNames(): string { return JSON.stringify(this.nativeHost.getScriptFileNames()); }
-        getScriptSnapshot(fileName: string): ts.ScriptSnapshotShim {
-            var nativeScriptSnapshot = this.nativeHost.getScriptSnapshot(fileName);
-            return nativeScriptSnapshot && new ScriptSnapshotProxy(nativeScriptSnapshot); 
-        }
-        getScriptVersion(fileName: string): string { return this.nativeHost.getScriptVersion(fileName); }
-        getLocalizedDiagnosticMessages(): string { return JSON.stringify({}); }
-        log(s: string): void { this.nativeHost.log(s); }
-        trace(s: string): void { this.nativeHost.trace(s); }
-        error(s: string): void { this.nativeHost.error(s); }
-    }
-
-    class ClassifierShimProxy implements ts.Classifier { 
-        constructor(private shim: ts.ClassifierShim) { }
-        getClassificationsForLine(text: string, lexState: ts.EndOfLineState, classifyKeywordsInGenerics?: boolean): ts.ClassificationResult {
-            var result = this.shim.getClassificationsForLine(text, lexState, classifyKeywordsInGenerics).split('\n');
-            var entries: ts.ClassificationInfo[] = [];
-            var i = 0;
-            var position = 0;
-
-            for (; i < result.length - 1; i += 2) {
-                var t = entries[i / 2] = {
-                    length: parseInt(result[i]),
-                    classification: parseInt(result[i + 1])
-                };
-
-                assert.isTrue(t.length > 0, "Result length should be greater than 0, got :" + t.length);
-                position += t.length;
-            }
-            var finalLexState = parseInt(result[result.length - 1]);
-
-            assert.equal(position, text.length, "Expected cumulative length of all entries to match the length of the source. expected: " + text.length + ", but got: " + position);
-
-            return {
-                finalLexState,
-                entries
-            };
-        }
-    }
-
-    function unwrappJSONCallResult(result: string): any {
-        var parsedResult = JSON.parse(result);
-        if (parsedResult.error) {
-            throw new Error("Language Service Shim Error: " + JSON.stringify(parsedResult.error));
-        }
-        else if (parsedResult.canceled) { 
-            throw new ts.OperationCanceledException();
-        }
-        return parsedResult.result;
-    }
-
-    class LanguageServiceShimProxy implements ts.LanguageService {
-        constructor(private shim: ts.LanguageServiceShim) { }
-        private unwrappJSONCallResult(result: string): any {
-            var parsedResult = JSON.parse(result);
-            if (parsedResult.error) {
-                throw new Error("Language Service Shim Error: " + JSON.stringify(parsedResult.error));
-            }
-            return parsedResult.result;
-        }
-        cleanupSemanticCache(): void {
-            this.shim.cleanupSemanticCache();
-        }
-        getSyntacticDiagnostics(fileName: string): ts.Diagnostic[] {
-            return unwrappJSONCallResult(this.shim.getSyntacticDiagnostics(fileName));
-        }
-        getSemanticDiagnostics(fileName: string): ts.Diagnostic[] {
-            return unwrappJSONCallResult(this.shim.getSemanticDiagnostics(fileName));
-        }
-        getCompilerOptionsDiagnostics(): ts.Diagnostic[] {
-            return unwrappJSONCallResult(this.shim.getCompilerOptionsDiagnostics());
-        }
-        getSyntacticClassifications(fileName: string, span: ts.TextSpan): ts.ClassifiedSpan[] {
-            return unwrappJSONCallResult(this.shim.getSyntacticClassifications(fileName, span.start, span.length));
-        }
-        getSemanticClassifications(fileName: string, span: ts.TextSpan): ts.ClassifiedSpan[] {
-            return unwrappJSONCallResult(this.shim.getSemanticClassifications(fileName, span.start, span.length));
-        }
-        getCompletionsAtPosition(fileName: string, position: number): ts.CompletionInfo {
-            return unwrappJSONCallResult(this.shim.getCompletionsAtPosition(fileName, position));
-        }
-        getCompletionEntryDetails(fileName: string, position: number, entryName: string): ts.CompletionEntryDetails {
-            return unwrappJSONCallResult(this.shim.getCompletionEntryDetails(fileName, position, entryName));
-        }
-        getQuickInfoAtPosition(fileName: string, position: number): ts.QuickInfo {
-            return unwrappJSONCallResult(this.shim.getQuickInfoAtPosition(fileName, position));
-        }
-        getNameOrDottedNameSpan(fileName: string, startPos: number, endPos: number): ts.TextSpan {
-            return unwrappJSONCallResult(this.shim.getNameOrDottedNameSpan(fileName, startPos, endPos));
-        }
-        getBreakpointStatementAtPosition(fileName: string, position: number): ts.TextSpan {
-            return unwrappJSONCallResult(this.shim.getBreakpointStatementAtPosition(fileName, position));
-        }
-        getSignatureHelpItems(fileName: string, position: number): ts.SignatureHelpItems {
-            return unwrappJSONCallResult(this.shim.getSignatureHelpItems(fileName, position));
-        }
-        getRenameInfo(fileName: string, position: number): ts.RenameInfo {
-            return unwrappJSONCallResult(this.shim.getRenameInfo(fileName, position));
-        }
-        findRenameLocations(fileName: string, position: number, findInStrings: boolean, findInComments: boolean): ts.RenameLocation[] {
-            return unwrappJSONCallResult(this.shim.findRenameLocations(fileName, position, findInStrings, findInComments));
-        }
-        getDefinitionAtPosition(fileName: string, position: number): ts.DefinitionInfo[] {
-            return unwrappJSONCallResult(this.shim.getDefinitionAtPosition(fileName, position));
-        }
-        getReferencesAtPosition(fileName: string, position: number): ts.ReferenceEntry[] {
-            return unwrappJSONCallResult(this.shim.getReferencesAtPosition(fileName, position));
-        }
-        getOccurrencesAtPosition(fileName: string, position: number): ts.ReferenceEntry[] {
-            return unwrappJSONCallResult(this.shim.getOccurrencesAtPosition(fileName, position));
-        }
-        getNavigateToItems(searchValue: string): ts.NavigateToItem[] {
-            return unwrappJSONCallResult(this.shim.getNavigateToItems(searchValue));
-        }
-        getNavigationBarItems(fileName: string): ts.NavigationBarItem[] {
-            return unwrappJSONCallResult(this.shim.getNavigationBarItems(fileName));
-        }
-        getOutliningSpans(fileName: string): ts.OutliningSpan[] {
-            return unwrappJSONCallResult(this.shim.getOutliningSpans(fileName));
-        }
-        getTodoComments(fileName: string, descriptors: ts.TodoCommentDescriptor[]): ts.TodoComment[] {
-            return unwrappJSONCallResult(this.shim.getTodoComments(fileName, JSON.stringify(descriptors)));
-        }
-        getBraceMatchingAtPosition(fileName: string, position: number): ts.TextSpan[] {
-            return unwrappJSONCallResult(this.shim.getBraceMatchingAtPosition(fileName, position));
-        }
-        getIndentationAtPosition(fileName: string, position: number, options: ts.EditorOptions): number {
-            return unwrappJSONCallResult(this.shim.getIndentationAtPosition(fileName, position, JSON.stringify(options)));
-        }
-        getFormattingEditsForRange(fileName: string, start: number, end: number, options: ts.FormatCodeOptions): ts.TextChange[] {
-            return unwrappJSONCallResult(this.shim.getFormattingEditsForRange(fileName, start, end, JSON.stringify(options)));
-        }
-        getFormattingEditsForDocument(fileName: string, options: ts.FormatCodeOptions): ts.TextChange[] {
-            return unwrappJSONCallResult(this.shim.getFormattingEditsForDocument(fileName, JSON.stringify(options)));
-        }
-        getFormattingEditsAfterKeystroke(fileName: string, position: number, key: string, options: ts.FormatCodeOptions): ts.TextChange[] {
-            return unwrappJSONCallResult(this.shim.getFormattingEditsAfterKeystroke(fileName, position, key, JSON.stringify(options)));
-        }
-        getEmitOutput(fileName: string): ts.EmitOutput {
-            return unwrappJSONCallResult(this.shim.getEmitOutput(fileName));
-        }
-        getProgram(): ts.Program {
-            throw new Error("Program can not be marshalled accross the shim layer.");
-        }
-        getSourceFile(fileName: string): ts.SourceFile {
-            throw new Error("SourceFile can not be marshalled accross the shim layer.");
-        }
-        dispose(): void { this.shim.dispose({}); }
-    }
-
-    export class ShimLanugageServiceAdaptor implements LanguageServiceAdaptor {
-        private host: ShimLanguageServiceHost;
-        private factory: ts.TypeScriptServicesFactory;
-        constructor(cancellationToken?: ts.CancellationToken, options?: ts.CompilerOptions) {
-            this.host = new ShimLanguageServiceHost(cancellationToken, options);
-            this.factory = new TypeScript.Services.TypeScriptServicesFactory();
-        }
-        getHost() { return this.host; }
-        getLanguageService(): ts.LanguageService { return new LanguageServiceShimProxy(this.factory.createLanguageServiceShim(this.host)); }
-        getClassifier(): ts.Classifier { return new ClassifierShimProxy(this.factory.createClassifierShim(this.host)); }
-        getPreProcessedFileInfo(fileName: string, fileContents: string): ts.PreProcessedFileInfo {
-            var shimResult: {
-                referencedFiles: ts.IFileReference[];
-                importedFiles: ts.IFileReference[];
-                isLibFile: boolean;
-            };
-
-            var coreServicesShim = this.factory.createCoreServicesShim(this.host);
-            shimResult = unwrappJSONCallResult(coreServicesShim.getPreProcessedFileInfo(fileName, ts.ScriptSnapshot.fromString(fileContents)));
-
-            var convertResult: ts.PreProcessedFileInfo = {
-                referencedFiles: [],
-                importedFiles: [],
-                isLibFile: shimResult.isLibFile
-            };
-
-            ts.forEach(shimResult.referencedFiles, refFile => {
-                convertResult.referencedFiles.push({
-                    fileName: refFile.path,
-                    pos: refFile.position,
-                    end: refFile.position + refFile.length
-                });
-            });
-
-            ts.forEach(shimResult.importedFiles, importedFile => {
-                convertResult.importedFiles.push({
-                    fileName: importedFile.path,
-                    pos: importedFile.position,
-                    end: importedFile.position + importedFile.length
-                });
-            });
-
-            return convertResult;
-        }
-    }
-}
+﻿/// <reference path='..\services\services.ts' />
+/// <reference path='..\services\shims.ts' />
+/// <reference path='harness.ts' />
+
+module Harness.LanguageService {
+    export class ScriptInfo {
+        public version: number = 1;
+        public editRanges: { length: number; textChangeRange: ts.TextChangeRange; }[] = [];
+        public lineMap: number[] = null;
+
+        constructor(public fileName: string, public content: string) {
+            this.setContent(content);
+        }
+
+        private setContent(content: string): void {
+            this.content = content;
+            this.lineMap = ts.computeLineStarts(content);
+        }
+
+        public updateContent(content: string): void {
+            this.editRanges = [];
+            this.setContent(content);
+            this.version++;
+        }
+
+        public editContent(minChar: number, limChar: number, newText: string): void {
+            // Apply edits
+            var prefix = this.content.substring(0, minChar);
+            var middle = newText;
+            var suffix = this.content.substring(limChar);
+            this.setContent(prefix + middle + suffix);
+
+            // Store edit range + new length of script
+            this.editRanges.push({
+                length: this.content.length,
+                textChangeRange: ts.createTextChangeRange(
+                    ts.createTextSpanFromBounds(minChar, limChar), newText.length)
+            });
+
+            // Update version #
+            this.version++;
+        }
+
+        public getTextChangeRangeBetweenVersions(startVersion: number, endVersion: number): ts.TextChangeRange {
+            if (startVersion === endVersion) {
+                // No edits!
+                return ts.unchangedTextChangeRange;
+            }
+
+            var initialEditRangeIndex = this.editRanges.length - (this.version - startVersion);
+            var lastEditRangeIndex = this.editRanges.length - (this.version - endVersion);
+
+            var entries = this.editRanges.slice(initialEditRangeIndex, lastEditRangeIndex);
+            return ts.collapseTextChangeRangesAcrossMultipleVersions(entries.map(e => e.textChangeRange));
+        }
+    }
+
+    class ScriptSnapshot implements ts.IScriptSnapshot {
+        public textSnapshot: string;
+        public version: number;
+
+        constructor(public scriptInfo: ScriptInfo) {
+            this.textSnapshot = scriptInfo.content;
+            this.version = scriptInfo.version;
+        }
+
+        public getText(start: number, end: number): string {
+            return this.textSnapshot.substring(start, end);
+        }
+
+        public getLength(): number {
+            return this.textSnapshot.length;
+        }
+
+        public getChangeRange(oldScript: ts.IScriptSnapshot): ts.TextChangeRange {
+            var oldShim = <ScriptSnapshot>oldScript;
+            return this.scriptInfo.getTextChangeRangeBetweenVersions(oldShim.version, this.version);
+        }
+    }
+
+    class ScriptSnapshotProxy implements ts.ScriptSnapshotShim {
+        constructor(public scriptSnapshot: ts.IScriptSnapshot) {
+        }
+
+        public getText(start: number, end: number): string {
+            return this.scriptSnapshot.getText(start, end);
+        }
+
+        public getLength(): number {
+            return this.scriptSnapshot.getLength();
+        }
+
+        public getChangeRange(oldScript: ts.ScriptSnapshotShim): string {
+            var oldShim = <ScriptSnapshotProxy>oldScript;
+
+            var range = this.scriptSnapshot.getChangeRange(oldShim.scriptSnapshot);
+            if (range === null) {
+                return null;
+            }
+
+            return JSON.stringify({ span: { start: range.span.start, length: range.span.length }, newLength: range.newLength });
+        }
+    }
+
+    class CancellationToken {
+        public static None: CancellationToken = new CancellationToken(null);
+
+        constructor(private cancellationToken: ts.CancellationToken) {
+        }
+
+        public isCancellationRequested() {
+            return this.cancellationToken && this.cancellationToken.isCancellationRequested();
+        }
+    }
+
+    export interface LanguageServiceAdaptor {
+        getHost(): LanguageServiceAdaptorHost;
+        getLanguageService(): ts.LanguageService;
+        getClassifier(): ts.Classifier;
+        getPreProcessedFileInfo(fileName: string, fileContents: string): ts.PreProcessedFileInfo;
+    }
+
+    class LanguageServiceHostBase  {
+        protected fileNameToScript: ts.Map<ScriptInfo> = {};
+        
+        constructor(protected cancellationToken: ts.CancellationToken = CancellationToken.None,
+            protected settings = ts.getDefaultCompilerOptions()) { 
+        }
+
+        public getNewLine(): string {
+            return "\r\n";
+        }
+
+        public getFilenames(): string[] {
+            var fileNames: string[] = [];
+            ts.forEachKey(this.fileNameToScript,(fileName) => { fileNames.push(fileName); });
+            return fileNames;
+        }
+
+        public getScriptInfo(fileName: string): ScriptInfo {
+            return ts.lookUp(this.fileNameToScript, fileName);
+        }
+
+        public addScript(fileName: string, content: string): void {
+            this.fileNameToScript[fileName] = new ScriptInfo(fileName, content);
+        }
+
+        public updateScript(fileName: string, content: string) {
+            var script = this.getScriptInfo(fileName);
+            if (script !== null) {
+                script.updateContent(content);
+                return;
+            }
+
+            this.addScript(fileName, content);
+        }
+
+        public editScript(fileName: string, minChar: number, limChar: number, newText: string) {
+            var script = this.getScriptInfo(fileName);
+            if (script !== null) {
+                script.editContent(minChar, limChar, newText);
+                return;
+            }
+
+            throw new Error("No script with name '" + fileName + "'");
+        }
+
+        /**
+          * @param line 1 based index
+          * @param col 1 based index
+          */
+        public lineColToPosition(fileName: string, line: number, col: number): number {
+            var script: ScriptInfo = this.fileNameToScript[fileName];
+            assert.isNotNull(script);
+            assert.isTrue(line >= 1);
+            assert.isTrue(col >= 1);
+
+            return ts.computePositionFromLineAndCharacter(script.lineMap, line, col);
+        }
+
+        /**
+          * @param line 0 based index
+          * @param col 0 based index
+          */
+        public positionToZeroBasedLineCol(fileName: string, position: number): ts.LineAndCharacter {
+            var script: ScriptInfo = this.fileNameToScript[fileName];
+            assert.isNotNull(script);
+
+            var result = ts.computeLineAndCharacterOfPosition(script.lineMap, position);
+
+            assert.isTrue(result.line >= 1);
+            assert.isTrue(result.character >= 1);
+            return { line: result.line - 1, character: result.character - 1 };
+        }
+    }
+
+    export interface LanguageServiceAdaptorHost extends LanguageServiceHostBase {
+    }
+
+    /// Native adabtor
+    class NativeLanguageServiceHost extends LanguageServiceHostBase implements ts.LanguageServiceHost { 
+        getCompilationSettings(): ts.CompilerOptions { return this.settings; }
+        getCancellationToken(): ts.CancellationToken { return this.cancellationToken; }
+        getCurrentDirectory(): string { return ""; }
+        getDefaultLibFileName(): string { return ""; }
+        getScriptFileNames(): string[] { return this.getFilenames(); }
+        getScriptSnapshot(fileName: string): ts.IScriptSnapshot {
+            var script = this.getScriptInfo(fileName);
+            return script ? new ScriptSnapshot(script) : undefined;
+        }
+        getScriptVersion(fileName: string): string {
+            var script = this.getScriptInfo(fileName);
+            return script ? script.version.toString() : undefined;
+        }
+        log(s: string): void { }
+        trace(s: string): void { }
+        error(s: string): void { }
+    }
+
+    export class NativeLanugageServiceAdaptor implements LanguageServiceAdaptor {
+        private host: NativeLanguageServiceHost;
+        constructor(cancellationToken?: ts.CancellationToken, options?: ts.CompilerOptions) { 
+            this.host = new NativeLanguageServiceHost(cancellationToken, options);
+        }
+        getHost() { return this.host; }
+        getLanguageService(): ts.LanguageService { return ts.createLanguageService(this.host); }
+        getClassifier(): ts.Classifier { return ts.createClassifier(); }
+        getPreProcessedFileInfo(fileName: string, fileContents: string): ts.PreProcessedFileInfo { return ts.preProcessFile(fileContents); }
+    }
+
+    /// Shim adabtor
+    class ShimLanguageServiceHost extends LanguageServiceHostBase implements ts.LanguageServiceShimHost {
+        private nativeHost: NativeLanguageServiceHost;
+        constructor(cancellationToken?: ts.CancellationToken, options?: ts.CompilerOptions) {
+            super(cancellationToken, options);
+            this.nativeHost = new NativeLanguageServiceHost(cancellationToken, options);
+        }
+
+        getFilenames(): string[] { return this.nativeHost.getFilenames(); }
+        getScriptInfo(fileName: string): ScriptInfo { return this.nativeHost.getScriptInfo(fileName); }
+        addScript(fileName: string, content: string): void { this.nativeHost.addScript(fileName, content); }
+        updateScript(fileName: string, content: string): void { return this.nativeHost.updateScript(fileName, content); }
+        editScript(fileName: string, minChar: number, limChar: number, newText: string): void { this.nativeHost.editScript(fileName, minChar, limChar, newText); }
+        lineColToPosition(fileName: string, line: number, col: number): number { return this.nativeHost.lineColToPosition(fileName, line, col); }
+        positionToZeroBasedLineCol(fileName: string, position: number): ts.LineAndCharacter { return this.nativeHost.positionToZeroBasedLineCol(fileName, position); }
+
+        getCompilationSettings(): string { return JSON.stringify(this.nativeHost.getCompilationSettings()); }
+        getCancellationToken(): ts.CancellationToken { return this.nativeHost.getCancellationToken(); }
+        getCurrentDirectory(): string { return this.nativeHost.getCurrentDirectory(); }
+        getDefaultLibFileName(): string { return this.nativeHost.getDefaultLibFileName(); }
+        getScriptFileNames(): string { return JSON.stringify(this.nativeHost.getScriptFileNames()); }
+        getScriptSnapshot(fileName: string): ts.ScriptSnapshotShim {
+            var nativeScriptSnapshot = this.nativeHost.getScriptSnapshot(fileName);
+            return nativeScriptSnapshot && new ScriptSnapshotProxy(nativeScriptSnapshot); 
+        }
+        getScriptVersion(fileName: string): string { return this.nativeHost.getScriptVersion(fileName); }
+        getLocalizedDiagnosticMessages(): string { return JSON.stringify({}); }
+        log(s: string): void { this.nativeHost.log(s); }
+        trace(s: string): void { this.nativeHost.trace(s); }
+        error(s: string): void { this.nativeHost.error(s); }
+    }
+
+    class ClassifierShimProxy implements ts.Classifier { 
+        constructor(private shim: ts.ClassifierShim) { }
+        getClassificationsForLine(text: string, lexState: ts.EndOfLineState, classifyKeywordsInGenerics?: boolean): ts.ClassificationResult {
+            var result = this.shim.getClassificationsForLine(text, lexState, classifyKeywordsInGenerics).split('\n');
+            var entries: ts.ClassificationInfo[] = [];
+            var i = 0;
+            var position = 0;
+
+            for (; i < result.length - 1; i += 2) {
+                var t = entries[i / 2] = {
+                    length: parseInt(result[i]),
+                    classification: parseInt(result[i + 1])
+                };
+
+                assert.isTrue(t.length > 0, "Result length should be greater than 0, got :" + t.length);
+                position += t.length;
+            }
+            var finalLexState = parseInt(result[result.length - 1]);
+
+            assert.equal(position, text.length, "Expected cumulative length of all entries to match the length of the source. expected: " + text.length + ", but got: " + position);
+
+            return {
+                finalLexState,
+                entries
+            };
+        }
+    }
+
+    function unwrappJSONCallResult(result: string): any {
+        var parsedResult = JSON.parse(result);
+        if (parsedResult.error) {
+            throw new Error("Language Service Shim Error: " + JSON.stringify(parsedResult.error));
+        }
+        else if (parsedResult.canceled) { 
+            throw new ts.OperationCanceledException();
+        }
+        return parsedResult.result;
+    }
+
+    class LanguageServiceShimProxy implements ts.LanguageService {
+        constructor(private shim: ts.LanguageServiceShim) { }
+        private unwrappJSONCallResult(result: string): any {
+            var parsedResult = JSON.parse(result);
+            if (parsedResult.error) {
+                throw new Error("Language Service Shim Error: " + JSON.stringify(parsedResult.error));
+            }
+            return parsedResult.result;
+        }
+        cleanupSemanticCache(): void {
+            this.shim.cleanupSemanticCache();
+        }
+        getSyntacticDiagnostics(fileName: string): ts.Diagnostic[] {
+            return unwrappJSONCallResult(this.shim.getSyntacticDiagnostics(fileName));
+        }
+        getSemanticDiagnostics(fileName: string): ts.Diagnostic[] {
+            return unwrappJSONCallResult(this.shim.getSemanticDiagnostics(fileName));
+        }
+        getCompilerOptionsDiagnostics(): ts.Diagnostic[] {
+            return unwrappJSONCallResult(this.shim.getCompilerOptionsDiagnostics());
+        }
+        getSyntacticClassifications(fileName: string, span: ts.TextSpan): ts.ClassifiedSpan[] {
+            return unwrappJSONCallResult(this.shim.getSyntacticClassifications(fileName, span.start, span.length));
+        }
+        getSemanticClassifications(fileName: string, span: ts.TextSpan): ts.ClassifiedSpan[] {
+            return unwrappJSONCallResult(this.shim.getSemanticClassifications(fileName, span.start, span.length));
+        }
+        getCompletionsAtPosition(fileName: string, position: number): ts.CompletionInfo {
+            return unwrappJSONCallResult(this.shim.getCompletionsAtPosition(fileName, position));
+        }
+        getCompletionEntryDetails(fileName: string, position: number, entryName: string): ts.CompletionEntryDetails {
+            return unwrappJSONCallResult(this.shim.getCompletionEntryDetails(fileName, position, entryName));
+        }
+        getQuickInfoAtPosition(fileName: string, position: number): ts.QuickInfo {
+            return unwrappJSONCallResult(this.shim.getQuickInfoAtPosition(fileName, position));
+        }
+        getNameOrDottedNameSpan(fileName: string, startPos: number, endPos: number): ts.TextSpan {
+            return unwrappJSONCallResult(this.shim.getNameOrDottedNameSpan(fileName, startPos, endPos));
+        }
+        getBreakpointStatementAtPosition(fileName: string, position: number): ts.TextSpan {
+            return unwrappJSONCallResult(this.shim.getBreakpointStatementAtPosition(fileName, position));
+        }
+        getSignatureHelpItems(fileName: string, position: number): ts.SignatureHelpItems {
+            return unwrappJSONCallResult(this.shim.getSignatureHelpItems(fileName, position));
+        }
+        getRenameInfo(fileName: string, position: number): ts.RenameInfo {
+            return unwrappJSONCallResult(this.shim.getRenameInfo(fileName, position));
+        }
+        findRenameLocations(fileName: string, position: number, findInStrings: boolean, findInComments: boolean): ts.RenameLocation[] {
+            return unwrappJSONCallResult(this.shim.findRenameLocations(fileName, position, findInStrings, findInComments));
+        }
+        getDefinitionAtPosition(fileName: string, position: number): ts.DefinitionInfo[] {
+            return unwrappJSONCallResult(this.shim.getDefinitionAtPosition(fileName, position));
+        }
+        getReferencesAtPosition(fileName: string, position: number): ts.ReferenceEntry[] {
+            return unwrappJSONCallResult(this.shim.getReferencesAtPosition(fileName, position));
+        }
+        getOccurrencesAtPosition(fileName: string, position: number): ts.ReferenceEntry[] {
+            return unwrappJSONCallResult(this.shim.getOccurrencesAtPosition(fileName, position));
+        }
+        getNavigateToItems(searchValue: string): ts.NavigateToItem[] {
+            return unwrappJSONCallResult(this.shim.getNavigateToItems(searchValue));
+        }
+        getNavigationBarItems(fileName: string): ts.NavigationBarItem[] {
+            return unwrappJSONCallResult(this.shim.getNavigationBarItems(fileName));
+        }
+        getOutliningSpans(fileName: string): ts.OutliningSpan[] {
+            return unwrappJSONCallResult(this.shim.getOutliningSpans(fileName));
+        }
+        getTodoComments(fileName: string, descriptors: ts.TodoCommentDescriptor[]): ts.TodoComment[] {
+            return unwrappJSONCallResult(this.shim.getTodoComments(fileName, JSON.stringify(descriptors)));
+        }
+        getBraceMatchingAtPosition(fileName: string, position: number): ts.TextSpan[] {
+            return unwrappJSONCallResult(this.shim.getBraceMatchingAtPosition(fileName, position));
+        }
+        getIndentationAtPosition(fileName: string, position: number, options: ts.EditorOptions): number {
+            return unwrappJSONCallResult(this.shim.getIndentationAtPosition(fileName, position, JSON.stringify(options)));
+        }
+        getFormattingEditsForRange(fileName: string, start: number, end: number, options: ts.FormatCodeOptions): ts.TextChange[] {
+            return unwrappJSONCallResult(this.shim.getFormattingEditsForRange(fileName, start, end, JSON.stringify(options)));
+        }
+        getFormattingEditsForDocument(fileName: string, options: ts.FormatCodeOptions): ts.TextChange[] {
+            return unwrappJSONCallResult(this.shim.getFormattingEditsForDocument(fileName, JSON.stringify(options)));
+        }
+        getFormattingEditsAfterKeystroke(fileName: string, position: number, key: string, options: ts.FormatCodeOptions): ts.TextChange[] {
+            return unwrappJSONCallResult(this.shim.getFormattingEditsAfterKeystroke(fileName, position, key, JSON.stringify(options)));
+        }
+        getEmitOutput(fileName: string): ts.EmitOutput {
+            return unwrappJSONCallResult(this.shim.getEmitOutput(fileName));
+        }
+        getProgram(): ts.Program {
+            throw new Error("Program can not be marshalled accross the shim layer.");
+        }
+        getSourceFile(fileName: string): ts.SourceFile {
+            throw new Error("SourceFile can not be marshalled accross the shim layer.");
+        }
+        dispose(): void { this.shim.dispose({}); }
+    }
+
+    export class ShimLanugageServiceAdaptor implements LanguageServiceAdaptor {
+        private host: ShimLanguageServiceHost;
+        private factory: ts.TypeScriptServicesFactory;
+        constructor(cancellationToken?: ts.CancellationToken, options?: ts.CompilerOptions) {
+            this.host = new ShimLanguageServiceHost(cancellationToken, options);
+            this.factory = new TypeScript.Services.TypeScriptServicesFactory();
+        }
+        getHost() { return this.host; }
+        getLanguageService(): ts.LanguageService { return new LanguageServiceShimProxy(this.factory.createLanguageServiceShim(this.host)); }
+        getClassifier(): ts.Classifier { return new ClassifierShimProxy(this.factory.createClassifierShim(this.host)); }
+        getPreProcessedFileInfo(fileName: string, fileContents: string): ts.PreProcessedFileInfo {
+            var shimResult: {
+                referencedFiles: ts.IFileReference[];
+                importedFiles: ts.IFileReference[];
+                isLibFile: boolean;
+            };
+
+            var coreServicesShim = this.factory.createCoreServicesShim(this.host);
+            shimResult = unwrappJSONCallResult(coreServicesShim.getPreProcessedFileInfo(fileName, ts.ScriptSnapshot.fromString(fileContents)));
+
+            var convertResult: ts.PreProcessedFileInfo = {
+                referencedFiles: [],
+                importedFiles: [],
+                isLibFile: shimResult.isLibFile
+            };
+
+            ts.forEach(shimResult.referencedFiles, refFile => {
+                convertResult.referencedFiles.push({
+                    fileName: refFile.path,
+                    pos: refFile.position,
+                    end: refFile.position + refFile.length
+                });
+            });
+
+            ts.forEach(shimResult.importedFiles, importedFile => {
+                convertResult.importedFiles.push({
+                    fileName: importedFile.path,
+                    pos: importedFile.position,
+                    end: importedFile.position + importedFile.length
+                });
+            });
+
+            return convertResult;
+        }
+    }
+}
  