--- conflicted
+++ resolved
@@ -1,34 +1,24 @@
-/// <reference path="fourslash.ts"/>
-
-////function;
-////function f() {
-////    function;
-////}
-
-<<<<<<< HEAD
-test.markers().forEach((marker) => {
-    verify.navigationBarContains(marker.data.itemName, marker.data.kind, marker.fileName, marker.data.parentName);
-});
-
-verify.navigationBarCount(5); // <global> with children '<function>' and 'f', and 'f' with child '<function>'
-
-=======
-verify.navigationBar([
-    {
-        "text": "<global>",
-        "kind": "module",
-        "childItems": [
-            {
-                "text": "f",
-                "kind": "function"
-            }
-        ]
-    },
-    {
-        "text": "f",
-        "kind": "function",
-        "indent": 1
-    }
-]);
-
->>>>>>> a1f110f9
+/// <reference path="fourslash.ts"/>
+
+////function;
+////function f() {
+////    function;
+////}
+
+verify.navigationBar([
+    {
+        "text": "<global>",
+        "kind": "module",
+        "childItems": [
+            {
+                "text": "f",
+                "kind": "function"
+            }
+        ]
+    },
+    {
+        "text": "f",
+        "kind": "function",
+        "indent": 1
+    }
+]);