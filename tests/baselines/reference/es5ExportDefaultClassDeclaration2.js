//// [es5ExportDefaultClassDeclaration2.ts]

export default class {
    method() { }
}


//// [es5ExportDefaultClassDeclaration2.js]
var default_1 = (function () {
    function default_1() {
    }
    default_1.prototype.method = function () {
    };
    return default_1;
})();
<<<<<<< HEAD
exports.default = _default;
=======
module.exports = default_1;
>>>>>>> a60d5912


//// [es5ExportDefaultClassDeclaration2.d.ts]
export default class  {
    method(): void;
}
<|MERGE_RESOLUTION|>--- conflicted
+++ resolved
@@ -1,26 +1,22 @@
-//// [es5ExportDefaultClassDeclaration2.ts]
+//// [es5ExportDefaultClassDeclaration2.ts]
 
 export default class {
     method() { }
 }
-
-
-//// [es5ExportDefaultClassDeclaration2.js]
-var default_1 = (function () {
-    function default_1() {
-    }
-    default_1.prototype.method = function () {
-    };
-    return default_1;
-})();
-<<<<<<< HEAD
-exports.default = _default;
-=======
-module.exports = default_1;
->>>>>>> a60d5912
-
-
-//// [es5ExportDefaultClassDeclaration2.d.ts]
-export default class  {
-    method(): void;
-}
+
+
+//// [es5ExportDefaultClassDeclaration2.js]
+var default_1 = (function () {
+    function default_1() {
+    }
+    default_1.prototype.method = function () {
+    };
+    return default_1;
+})();
+exports.default = default_1;
+
+
+//// [es5ExportDefaultClassDeclaration2.d.ts]
+export default class  {
+    method(): void;
+}