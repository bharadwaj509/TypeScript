//// [tests/cases/conformance/jsx/tsxExternalModuleEmit2.tsx] ////

//// [modules.d.ts]

declare module 'mod' {
  var y: any;
  export default y;
}

//// [app.tsx]
import Main from 'mod';
declare var Foo, React;
// Should see mod_1['default'] in emit here
<Foo handler={Main}></Foo>;
// Should see mod_1['default'] in emit here
<Foo {...Main}></Foo>;



//// [app.js]
"use strict";
<<<<<<< HEAD
var mod_1 = require("mod");
=======
var __assign = (this && this.__assign) || Object.assign || function(t) {
    for (var s, i = 1, n = arguments.length; i < n; i++) {
        s = arguments[i];
        for (var p in s) if (Object.prototype.hasOwnProperty.call(s, p))
            t[p] = s[p];
    }
    return t;
};
var mod_1 = require('mod');
>>>>>>> 79a3e77d
// Should see mod_1['default'] in emit here
React.createElement(Foo, { handler: mod_1["default"] });
// Should see mod_1['default'] in emit here
React.createElement(Foo, __assign({}, mod_1["default"]));
<|MERGE_RESOLUTION|>--- conflicted
+++ resolved
@@ -1,13 +1,13 @@
-//// [tests/cases/conformance/jsx/tsxExternalModuleEmit2.tsx] ////
-
-//// [modules.d.ts]
+//// [tests/cases/conformance/jsx/tsxExternalModuleEmit2.tsx] ////
+
+//// [modules.d.ts]
 
 declare module 'mod' {
   var y: any;
   export default y;
 }
-
-//// [app.tsx]
+
+//// [app.tsx]
 import Main from 'mod';
 declare var Foo, React;
 // Should see mod_1['default'] in emit here
@@ -15,24 +15,20 @@
 // Should see mod_1['default'] in emit here
 <Foo {...Main}></Foo>;
 
-
-
-//// [app.js]
-"use strict";
-<<<<<<< HEAD
-var mod_1 = require("mod");
-=======
-var __assign = (this && this.__assign) || Object.assign || function(t) {
-    for (var s, i = 1, n = arguments.length; i < n; i++) {
-        s = arguments[i];
-        for (var p in s) if (Object.prototype.hasOwnProperty.call(s, p))
-            t[p] = s[p];
-    }
-    return t;
-};
-var mod_1 = require('mod');
->>>>>>> 79a3e77d
-// Should see mod_1['default'] in emit here
-React.createElement(Foo, { handler: mod_1["default"] });
-// Should see mod_1['default'] in emit here
-React.createElement(Foo, __assign({}, mod_1["default"]));
+
+
+//// [app.js]
+"use strict";
+var __assign = (this && this.__assign) || Object.assign || function(t) {
+    for (var s, i = 1, n = arguments.length; i < n; i++) {
+        s = arguments[i];
+        for (var p in s) if (Object.prototype.hasOwnProperty.call(s, p))
+            t[p] = s[p];
+    }
+    return t;
+};
+var mod_1 = require('mod');
+// Should see mod_1['default'] in emit here
+React.createElement(Foo, { handler: mod_1["default"] });
+// Should see mod_1['default'] in emit here
+React.createElement(Foo, __assign({}, mod_1["default"]));